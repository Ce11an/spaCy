--- conflicted
+++ resolved
@@ -44,7 +44,6 @@
 > tokenizer = nlp.tokenizer
 > ```
 
-<<<<<<< HEAD
 | Name             | Description                                                                                                                                                                   |
 | ---------------- | ----------------------------------------------------------------------------------------------------------------------------------------------------------------------------- |
 | `vocab`          | A storage container for lexical types. ~~Vocab~~                                                                                                                              |
@@ -54,18 +53,6 @@
 | `infix_finditer` | A function matching the signature of `re.compile(string).finditer` to find infixes. ~~Optional[Callable[[str], Iterator[Match]]]~~                                            |
 | `token_match`    | A function matching the signature of `re.compile(string).match` to find token matches. ~~Optional[Callable[[str], Optional[Match]]]~~                                         |
 | `url_match`      | A function matching the signature of `re.compile(string).match` to find token matches after considering prefixes and suffixes. ~~Optional[Callable[[str], Optional[Match]]]~~ |
-=======
-| Name             | Type        | Description                                                                                                                    |
-| ---------------- | ----------- | ------------------------------------------------------------------------------------------------------------------------------ |
-| `vocab`          | `Vocab`     | A storage container for lexical types.                                                                                         |
-| `rules`          | dict        | Exceptions and special-cases for the tokenizer.                                                                                |
-| `prefix_search`  | callable    | A function matching the signature of `re.compile(string).search` to match prefixes.                                            |
-| `suffix_search`  | callable    | A function matching the signature of `re.compile(string).search` to match suffixes.                                            |
-| `infix_finditer` | callable    | A function matching the signature of `re.compile(string).finditer` to find infixes.                                            |
-| `token_match`    | callable    | A function matching the signature of `re.compile(string).match` to find token matches.                                         |
-| `url_match`      | callable    | A function matching the signature of `re.compile(string).match` to find token matches after considering prefixes and suffixes. |
-| **RETURNS**      | `Tokenizer` | The newly constructed object.                                                                                                  |
->>>>>>> e6492429
 
 ## Tokenizer.\_\_call\_\_ {#call tag="method"}
 
@@ -165,17 +152,10 @@
 > assert [t[1] for t in tok_exp] == ["(", "do", "n't", ")"]
 > ```
 
-<<<<<<< HEAD
 | Name        | Description                                                                  |
 | ----------- | ---------------------------------------------------------------------------- |
 | `string`    | The string to tokenize with the debugging tokenizer. ~~str~~                 |
 | **RETURNS** | A list of `(pattern_string, token_string)` tuples. ~~List[Tuple[str, str]]~~ |
-=======
-| Name        | Type    | Description                                         |
-| ----------- | ------- | --------------------------------------------------- |
-| `string`    | unicode | The string to tokenize with the debugging tokenizer |
-| **RETURNS** | list    | A list of `(pattern_string, token_string)` tuples   |
->>>>>>> e6492429
 
 ## Tokenizer.to_disk {#to_disk tag="method"}
 
@@ -188,18 +168,11 @@
 > tokenizer.to_disk("/path/to/tokenizer")
 > ```
 
-<<<<<<< HEAD
 | Name           | Description                                                                                                                                |
 | -------------- | ------------------------------------------------------------------------------------------------------------------------------------------ |
 | `path`         | A path to a directory, which will be created if it doesn't exist. Paths may be either strings or `Path`-like objects. ~~Union[str, Path]~~ |
 | _keyword-only_ |                                                                                                                                            |
 | `exclude`      | String names of [serialization fields](#serialization-fields) to exclude. ~~Iterable[str]~~                                                |
-=======
-| Name      | Type             | Description                                                                                                      |
-| --------- | ---------------- | ---------------------------------------------------------------------------------------------------------------- |
-| `path`    | unicode / `Path` | A path to a file, which will be created if it doesn't exist. Paths may be either strings or `Path`-like objects. |
-| `exclude` | list             | String names of [serialization fields](#serialization-fields) to exclude.                                        |
->>>>>>> e6492429
 
 ## Tokenizer.from_disk {#from_disk tag="method"}
 
@@ -258,7 +231,6 @@
 
 ## Attributes {#attributes}
 
-<<<<<<< HEAD
 | Name             | Description                                                                                                                                                                   |
 | ---------------- | ----------------------------------------------------------------------------------------------------------------------------------------------------------------------------- |
 | `vocab`          | The vocab object of the parent `Doc`. ~~Vocab~~                                                                                                                               |
@@ -267,17 +239,6 @@
 | `infix_finditer` | A function to find internal segment separators, e.g. hyphens. Returns a (possibly empty) sequence of `re.MatchObject` objects. ~~Optional[Callable[[str], Iterator[Match]]]~~ |
 | `token_match`    | A function matching the signature of `re.compile(string).match` to find token matches. Returns an `re.MatchObject` or `None`. ~~Optional[Callable[[str], Optional[Match]]]~~  |
 | `rules`          | A dictionary of tokenizer exceptions and special cases. ~~Optional[Dict[str, List[Dict[int, str]]]]~~                                                                         |
-=======
-| Name             | Type    | Description                                                                                                                   |
-| ---------------- | ------- | ----------------------------------------------------------------------------------------------------------------------------- |
-| `vocab`          | `Vocab` | The vocab object of the parent `Doc`.                                                                                         |
-| `prefix_search`  | -       | A function to find segment boundaries from the start of a string. Returns the length of the segment, or `None`.               |
-| `suffix_search`  | -       | A function to find segment boundaries from the end of a string. Returns the length of the segment, or `None`.                 |
-| `infix_finditer` | -       | A function to find internal segment separators, e.g. hyphens. Returns a (possibly empty) list of `re.MatchObject` objects.    |
-| `token_match`    | -       | A function matching the signature of `re.compile(string).match` to find token matches. Returns an `re.MatchObject` or `None`. |
-| `rules`          | dict    | A dictionary of tokenizer exceptions and special cases.                                                                       |
->>>>>>> e6492429
-
 ## Serialization fields {#serialization-fields}
 
 During serialization, spaCy will export several data fields used to restore
