[metadata]
description = Industrial-strength Natural Language Processing (NLP) in Python
url = https://spacy.io
author = Explosion
author_email = contact@explosion.ai
license = MIT
long_description = file: README.md
long_description_content_type = text/markdown
classifiers =
    Development Status :: 5 - Production/Stable
    Environment :: Console
    Intended Audience :: Developers
    Intended Audience :: Science/Research
    License :: OSI Approved :: MIT License
    Operating System :: POSIX :: Linux
    Operating System :: MacOS :: MacOS X
    Operating System :: Microsoft :: Windows
    Programming Language :: Cython
    Programming Language :: Python :: 3
    Programming Language :: Python :: 3.6
    Programming Language :: Python :: 3.7
    Programming Language :: Python :: 3.8
    Topic :: Scientific/Engineering

[options]
zip_safe = false
include_package_data = true
scripts =
    bin/spacy
<<<<<<< HEAD
python_requires = >=2.7,!=3.0.*,!=3.1.*,!=3.2.*,!=3.3.*,!=3.4.*
=======
python_requires = >=3.6
>>>>>>> e6c4c1a5
setup_requires =
    wheel
    cython>=0.25
    numpy>=1.15.0
    # We also need our Cython packages here to compile against
    cymem>=2.0.2,<2.1.0
    preshed>=3.0.2,<3.1.0
    murmurhash>=0.28.0,<1.1.0
    thinc==8.0.0a9
install_requires =
    # Our libraries
    murmurhash>=0.28.0,<1.1.0
    cymem>=2.0.2,<2.1.0
    preshed>=3.0.2,<3.1.0
    thinc==8.0.0a9
    blis>=0.4.0,<0.5.0
    wasabi>=0.4.0,<1.1.0
    srsly>=2.0.0,<3.0.0
    catalogue>=0.0.7,<1.1.0
    ml_datasets
    # Third-party dependencies
    tqdm>=4.38.0,<5.0.0
    setuptools
    numpy>=1.15.0
    plac>=0.9.6,<1.2.0
    requests>=2.13.0,<3.0.0
    pydantic>=1.3.0,<2.0.0
    tqdm>=4.38.0,<5.0.0

[options.extras_require]
lookups =
    spacy_lookups_data>=0.3.1,<0.4.0
cuda =
    cupy>=5.0.0b4,<9.0.0
cuda80 =
    cupy-cuda80>=5.0.0b4,<9.0.0
cuda90 =
    cupy-cuda90>=5.0.0b4,<9.0.0
cuda91 =
    cupy-cuda91>=5.0.0b4,<9.0.0
cuda92 =
    cupy-cuda92>=5.0.0b4,<9.0.0
cuda100 =
    cupy-cuda100>=5.0.0b4,<9.0.0
cuda101 =
    cupy-cuda101>=5.0.0b4,<9.0.0
cuda102 =
    cupy-cuda102>=5.0.0b4,<9.0.0
# Language tokenizers with external dependencies
ja =
    fugashi>=0.1.3
ko =
    natto-py==0.9.0
th =
    pythainlp>=2.0

[bdist_wheel]
universal = false

[sdist]
formats = gztar

[flake8]
ignore = E203, E266, E501, E731, W503
max-line-length = 80
select = B,C,E,F,W,T4,B9
exclude =
    .env,
    .git,
    __pycache__,
    _tokenizer_exceptions_list.py,
    spacy/__init__.py

[tool:pytest]
markers =
    slow<|MERGE_RESOLUTION|>--- conflicted
+++ resolved
@@ -27,11 +27,7 @@
 include_package_data = true
 scripts =
     bin/spacy
-<<<<<<< HEAD
-python_requires = >=2.7,!=3.0.*,!=3.1.*,!=3.2.*,!=3.3.*,!=3.4.*
-=======
 python_requires = >=3.6
->>>>>>> e6c4c1a5
 setup_requires =
     wheel
     cython>=0.25
