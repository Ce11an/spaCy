# cython: infer_types=True, profile=True, binding=True
import srsly
from thinc.api import Model, SequenceCategoricalCrossentropy, Config

from ..tokens.doc cimport Doc

from .pipe import deserialize_config
from .tagger import Tagger
from ..language import Language
from ..errors import Errors
from ..scorer import Scorer
from .. import util


default_model_config = """
[model]
@architectures = "spacy.Tagger.v1"

[model.tok2vec]
@architectures = "spacy.HashEmbedCNN.v1"
pretrained_vectors = null
width = 12
depth = 1
embed_size = 2000
window_size = 1
maxout_pieces = 2
subword_features = true
dropout = null
"""
DEFAULT_SENTER_MODEL = Config().from_str(default_model_config)["model"]


@Language.factory(
    "senter",
    assigns=["token.is_sent_start"],
    default_config={"model": DEFAULT_SENTER_MODEL},
    scores=["sents_p", "sents_r", "sents_f"],
    default_score_weights={"sents_f": 1.0, "sents_p": 0.0, "sents_r": 0.0},
)
def make_senter(nlp: Language, name: str, model: Model):
    return SentenceRecognizer(nlp.vocab, model, name)


class SentenceRecognizer(Tagger):
    """Pipeline component for sentence segmentation.

    DOCS: https://spacy.io/api/sentencerecognizer
    """
    def __init__(self, vocab, model, name="senter"):
        """Initialize a sentence recognizer.

        vocab (Vocab): The shared vocabulary.
        model (thinc.api.Model): The Thinc Model powering the pipeline component.
        name (str): The component instance name, used to add entries to the
            losses during training.

        DOCS: https://spacy.io/api/sentencerecognizer#init
        """
        self.vocab = vocab
        self.model = model
        self.name = name
        self._rehearsal_model = None
        self.cfg = {}

    @property
    def labels(self):
        """RETURNS (Tuple[str]): The labels."""
        # labels are numbered by index internally, so this matches GoldParse
        # and Example where the sentence-initial tag is 1 and other positions
        # are 0
        return tuple(["I", "S"])

    def set_annotations(self, docs, batch_tag_ids):
        """Modify a batch of documents, using pre-computed scores.

        docs (Iterable[Doc]): The documents to modify.
        batch_tag_ids: The IDs to set, produced by SentenceRecognizer.predict.

        DOCS: https://spacy.io/api/sentencerecognizer#predict
        """
        if isinstance(docs, Doc):
            docs = [docs]
        cdef Doc doc
        for i, doc in enumerate(docs):
            doc_tag_ids = batch_tag_ids[i]
            if hasattr(doc_tag_ids, "get"):
                doc_tag_ids = doc_tag_ids.get()
            for j, tag_id in enumerate(doc_tag_ids):
                # Don't clobber existing sentence boundaries
                if doc.c[j].sent_start == 0:
                    if tag_id == 1:
                        doc.c[j].sent_start = 1
                    else:
                        doc.c[j].sent_start = -1

    def get_loss(self, examples, scores):
        """Find the loss and gradient of loss for the batch of documents and
        their predicted scores.

        examples (Iterable[Examples]): The batch of examples.
        scores: Scores representing the model's predictions.
        RETUTNRS (Tuple[float, float]): The loss and the gradient.

        DOCS: https://spacy.io/api/sentencerecognizer#get_loss
        """
        labels = self.labels
        loss_func = SequenceCategoricalCrossentropy(names=labels, normalize=False)
        truths = []
        for eg in examples:
            eg_truth = []
            for x in eg.get_aligned("sent_start"):
                if x == None:
                    eg_truth.append(None)
                elif x == 1:
                    eg_truth.append(labels[1])
                else:
                    # anything other than 1: 0, -1, -1 as uint64
                    eg_truth.append(labels[0])
            truths.append(eg_truth)
        d_scores, loss = loss_func(scores, truths)
        if self.model.ops.xp.isnan(loss):
            raise ValueError("nan value when computing loss")
        return float(loss), d_scores

    def begin_training(self, get_examples=lambda: [], *, pipeline=None, sgd=None):
        """Initialize the pipe for training, using data examples if available.

        get_examples (Callable[[], Iterable[Example]]): Optional function that
            returns gold-standard Example objects.
        pipeline (List[Tuple[str, Callable]]): Optional list of pipeline
            components that this component is part of. Corresponds to
            nlp.pipeline.
        sgd (thinc.api.Optimizer): Optional optimizer. Will be created with
            create_optimizer if it doesn't exist.
        RETURNS (thinc.api.Optimizer): The optimizer.

        DOCS: https://spacy.io/api/sentencerecognizer#begin_training
        """
        self.set_output(len(self.labels))
        self.model.initialize()
        util.link_vectors_to_models(self.vocab)
        if sgd is None:
            sgd = self.create_optimizer()
        return sgd

    def add_label(self, label, values=None):
        raise NotImplementedError

    def score(self, examples, **kwargs):
<<<<<<< HEAD
        results = Scorer.score_spans(examples, "sents", **kwargs)
        del results["sents_per_type"]
        return results
=======
        """Score a batch of examples.

        examples (Iterable[Example]): The examples to score.
        RETURNS (Dict[str, Any]): The scores, produced by Scorer.score_spans.
        DOCS: https://spacy.io/api/sentencerecognizer#score
        """
        return Scorer.score_spans(examples, "sents", **kwargs)
>>>>>>> d8b519c2

    def to_bytes(self, exclude=tuple()):
        """Serialize the pipe to a bytestring.

        exclude (Iterable[str]): String names of serialization fields to exclude.
        RETURNS (bytes): The serialized object.

        DOCS: https://spacy.io/api/sentencerecognizer#to_bytes
        """
        serialize = {}
        serialize["model"] = self.model.to_bytes
        serialize["vocab"] = self.vocab.to_bytes
        serialize["cfg"] = lambda: srsly.json_dumps(self.cfg)
        return util.to_bytes(serialize, exclude)

    def from_bytes(self, bytes_data, exclude=tuple()):
        """Load the pipe from a bytestring.

        bytes_data (bytes): The serialized pipe.
        exclude (Iterable[str]): String names of serialization fields to exclude.
        RETURNS (Tagger): The loaded SentenceRecognizer.

        DOCS: https://spacy.io/api/sentencerecognizer#from_bytes
        """
        def load_model(b):
            try:
                self.model.from_bytes(b)
            except AttributeError:
                raise ValueError(Errors.E149)

        deserialize = {
            "vocab": lambda b: self.vocab.from_bytes(b),
            "cfg": lambda b: self.cfg.update(srsly.json_loads(b)),
            "model": lambda b: load_model(b),
        }
        util.from_bytes(bytes_data, deserialize, exclude)
        return self

    def to_disk(self, path, exclude=tuple()):
        """Serialize the pipe to disk.

        path (str / Path): Path to a directory.
        exclude (Iterable[str]): String names of serialization fields to exclude.

        DOCS: https://spacy.io/api/sentencerecognizer#to_disk
        """
        serialize = {
            "vocab": lambda p: self.vocab.to_disk(p),
            "model": lambda p: p.open("wb").write(self.model.to_bytes()),
            "cfg": lambda p: srsly.write_json(p, self.cfg),
        }
        util.to_disk(path, serialize, exclude)

    def from_disk(self, path, exclude=tuple()):
        """Load the pipe from disk. Modifies the object in place and returns it.

        path (str / Path): Path to a directory.
        exclude (Iterable[str]): String names of serialization fields to exclude.
        RETURNS (Tagger): The modified SentenceRecognizer object.

        DOCS: https://spacy.io/api/sentencerecognizer#from_disk
        """
        def load_model(p):
            with p.open("rb") as file_:
                try:
                    self.model.from_bytes(file_.read())
                except AttributeError:
                    raise ValueError(Errors.E149)

        deserialize = {
            "vocab": lambda p: self.vocab.from_disk(p),
            "cfg": lambda p: self.cfg.update(deserialize_config(p)),
            "model": load_model,
        }
        util.from_disk(path, deserialize, exclude)
        return self<|MERGE_RESOLUTION|>--- conflicted
+++ resolved
@@ -147,19 +147,15 @@
         raise NotImplementedError
 
     def score(self, examples, **kwargs):
-<<<<<<< HEAD
+        """Score a batch of examples.
+
+        examples (Iterable[Example]): The examples to score.
+        RETURNS (Dict[str, Any]): The scores, produced by Scorer.score_spans.
+        DOCS: https://spacy.io/api/sentencerecognizer#score
+        """
         results = Scorer.score_spans(examples, "sents", **kwargs)
         del results["sents_per_type"]
         return results
-=======
-        """Score a batch of examples.
-
-        examples (Iterable[Example]): The examples to score.
-        RETURNS (Dict[str, Any]): The scores, produced by Scorer.score_spans.
-        DOCS: https://spacy.io/api/sentencerecognizer#score
-        """
-        return Scorer.score_spans(examples, "sents", **kwargs)
->>>>>>> d8b519c2
 
     def to_bytes(self, exclude=tuple()):
         """Serialize the pipe to a bytestring.
