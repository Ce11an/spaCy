--- conflicted
+++ resolved
@@ -127,46 +127,11 @@
                 return False
             else:
                 return True
-<<<<<<< HEAD
 
         cdef SpanC* span_c = self.span_c()
         cdef SpanC* other_span_c = other.span_c()
-
-        # <
-        if op == 0:
-            return span_c.start_char < other_span_c.start_char
-        # <=
-        elif op == 1:
-            return span_c.start_char <= other_span_c.start_char
-        # ==
-        elif op == 2:
-            # Do the cheap comparisons first
-            return (
-                (span_c.start_char == other_span_c.start_char) and \
-                (span_c.end_char == other_span_c.end_char) and \
-                (span_c.label == other_span_c.label) and \
-                (span_c.kb_id == other_span_c.kb_id) and \
-                (self.doc == other.doc)
-            )
-        # !=
-        elif op == 3:
-            # Do the cheap comparisons first
-            return not (
-                (span_c.start_char == other_span_c.start_char) and \
-                (span_c.end_char == other_span_c.end_char) and \
-                (span_c.label == other_span_c.label) and \
-                (span_c.kb_id == other_span_c.kb_id) and \
-                (self.doc == other.doc)
-            )
-        # >
-        elif op == 4:
-            return span_c.start_char > other_span_c.start_char
-        # >=
-        elif op == 5:
-            return span_c.start_char >= other_span_c.start_char
-=======
-        self_tuple = (self.c.start_char, self.c.end_char, self.c.label, self.c.kb_id, self.doc)
-        other_tuple = (other.c.start_char, other.c.end_char, other.c.label, other.c.kb_id, other.doc)
+        self_tuple = (span_c.start_char, span_c.end_char, span_c.label, span_c.kb_id, self.doc)
+        other_tuple = (other_span_c.start_char, other_span_c.end_char, other_span_c.label, other_span_c.kb_id, other.doc)
         # <
         if op == 0:
             return self_tuple < other_tuple
@@ -185,7 +150,6 @@
         # >=
         elif op == 5:
             return self_tuple >= other_tuple
->>>>>>> 357be261
 
     def __hash__(self):
         cdef SpanC* span_c = self.span_c()
@@ -785,13 +749,8 @@
 
         def __set__(self, int start):
             if start < 0:
-<<<<<<< HEAD
-                raise IndexError("TODO")
+                raise IndexError(Errors.E1032.format(var="start", forbidden="< 0", value=start))
             self.span_c().start = start
-=======
-                raise IndexError(Errors.E1032.format(var="start", forbidden="< 0", value=start))
-            self.c.start = start
->>>>>>> 357be261
 
     property end:
         def __get__(self):
@@ -799,13 +758,8 @@
 
         def __set__(self, int end):
             if end < 0:
-<<<<<<< HEAD
-                raise IndexError("TODO")
+                raise IndexError(Errors.E1032.format(var="end", forbidden="< 0", value=end))
             self.span_c().end = end
-=======
-                raise IndexError(Errors.E1032.format(var="end", forbidden="< 0", value=end))
-            self.c.end = end
->>>>>>> 357be261
 
     property start_char:
         def __get__(self):
@@ -813,13 +767,8 @@
 
         def __set__(self, int start_char):
             if start_char < 0:
-<<<<<<< HEAD
-                raise IndexError("TODO")
+                raise IndexError(Errors.E1032.format(var="start_char", forbidden="< 0", value=start_char))
             self.span_c().start_char = start_char
-=======
-                raise IndexError(Errors.E1032.format(var="start_char", forbidden="< 0", value=start_char))
-            self.c.start_char = start_char
->>>>>>> 357be261
 
     property end_char:
         def __get__(self):
@@ -827,13 +776,8 @@
 
         def __set__(self, int end_char):
             if end_char < 0:
-<<<<<<< HEAD
-                raise IndexError("TODO")
+                raise IndexError(Errors.E1032.format(var="end_char", forbidden="< 0", value=end_char))
             self.span_c().end_char = end_char
-=======
-                raise IndexError(Errors.E1032.format(var="end_char", forbidden="< 0", value=end_char))
-            self.c.end_char = end_char
->>>>>>> 357be261
 
     property label:
         def __get__(self):
