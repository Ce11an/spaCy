# coding: utf8
from __future__ import unicode_literals

import numpy
from thinc.v2v import Model, Maxout, Softmax, Affine, ReLu
from thinc.i2v import HashEmbed, StaticVectors
from thinc.t2t import ExtractWindow, ParametricAttention
from thinc.t2v import Pooling, sum_pool
from thinc.misc import Residual
from thinc.misc import LayerNorm as LN
from thinc.api import add, layerize, chain, clone, concatenate, with_flatten
from thinc.api import FeatureExtracter, with_getitem, flatten_add_lengths
from thinc.api import uniqued, wrap, noop
from thinc.linear.linear import LinearModel
from thinc.neural.ops import NumpyOps, CupyOps
from thinc.neural.util import get_array_module, copy_array
from thinc.neural._lsuv import svd_orthonormal

from thinc import describe
from thinc.describe import Dimension, Synapses, Biases, Gradient
from thinc.neural._classes.affine import _set_dimensions_if_needed
import thinc.extra.load_nlp
from thinc.neural._lsuv import svd_orthonormal

from .attrs import ID, ORTH, LOWER, NORM, PREFIX, SUFFIX, SHAPE
from . import util


VECTORS_KEY = 'spacy_pretrained_vectors'


@layerize
def _flatten_add_lengths(seqs, pad=0, drop=0.):
    ops = Model.ops
    lengths = ops.asarray([len(seq) for seq in seqs], dtype='i')

    def finish_update(d_X, sgd=None):
        return ops.unflatten(d_X, lengths, pad=pad)

    X = ops.flatten(seqs, pad=pad)
    return (X, lengths), finish_update


@layerize
def _logistic(X, drop=0.):
    xp = get_array_module(X)
    if not isinstance(X, xp.ndarray):
        X = xp.asarray(X)
    # Clip to range (-10, 10)
    X = xp.minimum(X, 10., X)
    X = xp.maximum(X, -10., X)
    Y = 1. / (1. + xp.exp(-X))

    def logistic_bwd(dY, sgd=None):
        dX = dY * (Y * (1-Y))
        return dX

    return Y, logistic_bwd


def _zero_init(model):
    def _zero_init_impl(self, X, y):
        self.W.fill(0)
    model.on_data_hooks.append(_zero_init_impl)
    if model.W is not None:
        model.W.fill(0.)
    return model


@layerize
def _preprocess_doc(docs, drop=0.):
    keys = [doc.to_array([LOWER]) for doc in docs]
    ops = Model.ops
    lengths = ops.asarray([arr.shape[0] for arr in keys])
    keys = ops.xp.concatenate(keys)
    vals = ops.allocate(keys.shape[0]) + 1
    return (keys, vals, lengths), None


@describe.on_data(_set_dimensions_if_needed,
    lambda model, X, y: model.init_weights(model))
@describe.attributes(
    nI=Dimension("Input size"),
    nF=Dimension("Number of features"),
    nO=Dimension("Output size"),
    nP=Dimension("Maxout pieces"),
    W=Synapses("Weights matrix",
<<<<<<< HEAD
        lambda obj: (obj.nF, obj.nO, obj.nP, obj.nI) if obj.nP >= 2
                    else (obj.nF, obj.nO, obj.nI)),
    b=Biases("Bias vector",
        lambda obj: (obj.nO, obj.nP) if obj.nP >= 2 else (obj.nO,)),
=======
               lambda obj: (obj.nF, obj.nO, obj.nI),
               lambda W, ops: _init_for_precomputed(W, ops)),
    b=Biases("Bias vector",
             lambda obj: (obj.nO,)),
>>>>>>> 4b78c176
    d_W=Gradient("W"),
    d_b=Gradient("b"))
class PrecomputableAffine(Model):
    def __init__(self, nO=None, nI=None, nF=None, nP=None, **kwargs):
        Model.__init__(self, **kwargs)
        self.nO = nO
        self.nP = nP
        self.nI = nI
        self.nF = nF

    def begin_update(self, X, drop=0.):
<<<<<<< HEAD
        Yf = self.ops.dot(X,
                 self.W.reshape((self.nF*self.nO*self.nP, self.nI)).T)
 
        Yf = Yf.reshape((X.shape[0], self.nF, self.nO, self.nP))
=======
        # X: (b, i)
        # Yf: (b, f, i)
        # dY: (b, o)
        # dYf: (b, f, o)
        # Yf = numpy.einsum('bi,foi->bfo', X, self.W)
        Yf = self.ops.xp.tensordot(
                X, self.W, axes=[[1], [2]])
        Yf += self.b
>>>>>>> 4b78c176

        def backward(dY_ids, sgd=None):
            dY, ids = dY_ids
            Xf = X[ids]
            Xf = Xf.reshape((Xf.shape[0], self.nF * self.nI))

<<<<<<< HEAD
=======
            # dXf = numpy.einsum('bo,foi->bfi', dY, self.W)
            dXf = tensordot(dY, self.W, axes=[[1], [1]])
            # dW = numpy.einsum('bo,bfi->ofi', dY, Xf)
            dW = tensordot(dY, Xf, axes=[[0], [0]])
            # ofi -> foi
            self.d_W += dW.transpose((1, 0, 2))
>>>>>>> 4b78c176
            self.d_b += dY.sum(axis=0)
            dY = dY.reshape((dY.shape[0], self.nO*self.nP))

            Wopfi = self.W.transpose((1, 2, 0, 3))
            Wopfi = self.ops.xp.ascontiguousarray(Wopfi)
            Wopfi = Wopfi.reshape((self.nO*self.nP, self.nF * self.nI))
            dXf = self.ops.dot(dY.reshape((dY.shape[0], self.nO*self.nP)), Wopfi)
            
            # Reuse the buffer
            dWopfi = Wopfi; dWopfi.fill(0.)
            self.ops.xp.dot(dY.T, Xf, out=dWopfi)
            dWopfi = dWopfi.reshape((self.nO, self.nP, self.nF, self.nI))
            # (o, p, f, i) --> (f, o, p, i)
            self.d_W += dWopfi.transpose((2, 0, 1, 3))

            if sgd is not None:
                sgd(self._mem.weights, self._mem.gradient, key=self.id)
<<<<<<< HEAD
            return dXf.reshape((dXf.shape[0], self.nF, self.nI))
=======
            return dXf

>>>>>>> 4b78c176
        return Yf, backward

    @staticmethod
    def init_weights(model):
        '''This is like the 'layer sequential unit variance', but instead
        of taking the actual inputs, we randomly generate whitened data.

        Why's this all so complicated? We have a huge number of inputs,
        and the maxout unit makes guessing the dynamics tricky. Instead
        we set the maxout weights to values that empirically result in
        whitened outputs given whitened inputs.
        '''
        if (model.W**2).sum() != 0.:
            return
        model.ops.normal_init(model.W, model.nF * model.nI, inplace=True)

        ids = numpy.zeros((5000, model.nF), dtype='i')
        ids += numpy.asarray(numpy.random.uniform(0, 1000, ids.shape), dtype='i')
        tokvecs = numpy.zeros((5000, model.nI), dtype='f')
        tokvecs += numpy.random.normal(loc=0., scale=1.,
                    size=tokvecs.size).reshape(tokvecs.shape)

        def predict(ids, tokvecs):
            hiddens = model(tokvecs) # (b, f, o, p)
            vector = model.ops.allocate((hiddens.shape[0], model.nO, model.nP))
            model.ops.xp.add.at(vector, ids, hiddens)
            vector += model.b
            if model.nP >= 2:
                return model.ops.maxout(vector)[0]
            else:
                return vector * (vector >= 0)

        tol_var = 0.01
        tol_mean = 0.01
        t_max = 10
        t_i = 0
        for t_i in range(t_max):
            acts1 = predict(ids, tokvecs)
            var = numpy.var(acts1)
            mean = numpy.mean(acts1)
            if abs(var - 1.0) >= tol_var:
                model.W /= numpy.sqrt(var)
            elif abs(mean) >= tol_mean:
                model.b -= mean
            else:
                break

<<<<<<< HEAD

# Thinc's Embed class is a bit broken atm, so drop this here.
from thinc import describe
from thinc.neural._classes.embed import _uniform_init
=======
@describe.on_data(_set_dimensions_if_needed)
@describe.attributes(
    nI=Dimension("Input size"),
    nF=Dimension("Number of features"),
    nP=Dimension("Number of pieces"),
    nO=Dimension("Output size"),
    W=Synapses("Weights matrix",
               lambda obj: (obj.nF, obj.nO, obj.nP, obj.nI),
               lambda W, ops: ops.xavier_uniform_init(W)),
    b=Biases("Bias vector",
             lambda obj: (obj.nO, obj.nP)),
    d_W=Gradient("W"),
    d_b=Gradient("b"))
class PrecomputableMaxouts(Model):
    def __init__(self, nO=None, nI=None, nF=None, nP=3, **kwargs):
        Model.__init__(self, **kwargs)
        self.nO = nO
        self.nP = nP
        self.nI = nI
        self.nF = nF

    def begin_update(self, X, drop=0.):
        # X: (b, i)
        # Yfp: (b, f, o, p)
        # Xf: (f, b, i)
        # dYp: (b, o, p)
        # W: (f, o, p, i)
        # b: (o, p)
        # bi,opfi->bfop
        # bop,fopi->bfi
        # bop,fbi->opfi : fopi
        tensordot = self.ops.xp.tensordot
        Yfp = tensordot(X, self.W, axes=[[1], [3]])
        Yfp += self.b

        def backward(dYp_ids, sgd=None):
            dYp, ids = dYp_ids
            Xf = X[ids]
            dXf = tensordot(dYp, self.W, axes=[[1, 2], [1, 2]])
            dW = tensordot(dYp, Xf, axes=[[0], [0]])
            self.d_W += dW.transpose((2, 0, 1, 3))
            self.d_b += dYp.sum(axis=0)
            if sgd is not None:
                sgd(self._mem.weights, self._mem.gradient, key=self.id)
            return dXf
>>>>>>> 4b78c176

        return Yfp, backward


def link_vectors_to_models(vocab):
    vectors = vocab.vectors
    ops = Model.ops
    for word in vocab:
        if word.orth in vectors.key2row:
            word.rank = vectors.key2row[word.orth]
        else:
            word.rank = 0
    data = ops.asarray(vectors.data)
    # Set an entry here, so that vectors are accessed by StaticVectors
    # (unideal, I know)
    thinc.extra.load_nlp.VECTORS[(ops.device, VECTORS_KEY)] = data


def Tok2Vec(width, embed_size, **kwargs):
    pretrained_dims = kwargs.get('pretrained_dims', 0)
    cnn_maxout_pieces = kwargs.get('cnn_maxout_pieces', 2)
    cols = [ID, NORM, PREFIX, SUFFIX, SHAPE, ORTH]
    with Model.define_operators({'>>': chain, '|': concatenate, '**': clone,
                                 '+': add, '*': reapply}):
        norm = HashEmbed(width, embed_size, column=cols.index(NORM),
                         name='embed_norm')
        prefix = HashEmbed(width, embed_size//2, column=cols.index(PREFIX),
                           name='embed_prefix')
        suffix = HashEmbed(width, embed_size//2, column=cols.index(SUFFIX),
                           name='embed_suffix')
        shape = HashEmbed(width, embed_size//2, column=cols.index(SHAPE),
                          name='embed_shape')
        if pretrained_dims is not None and pretrained_dims >= 1:
            glove = StaticVectors(VECTORS_KEY, width, column=cols.index(ID))

            embed = uniqued(
                (glove | norm | prefix | suffix | shape)
                >> LN(Maxout(width, width*5, pieces=3)), column=5)
        else:
            embed = uniqued(
                (norm | prefix | suffix | shape)
                >> LN(Maxout(width, width*4, pieces=3)), column=5)

        convolution = Residual(
            ExtractWindow(nW=1)
            >> LN(Maxout(width, width*3, pieces=cnn_maxout_pieces))
        )

        tok2vec = (
            FeatureExtracter(cols)
            >> with_flatten(embed >> (convolution ** 4), pad=4)
        )

        # Work around thinc API limitations :(. TODO: Revise in Thinc 7
        tok2vec.nO = width
        tok2vec.embed = embed
    return tok2vec


def reapply(layer, n_times):
    def reapply_fwd(X, drop=0.):
        backprops = []
        for i in range(n_times):
            Y, backprop = layer.begin_update(X, drop=drop)
            X = Y
            backprops.append(backprop)

        def reapply_bwd(dY, sgd=None):
            dX = None
            for backprop in reversed(backprops):
                dY = backprop(dY, sgd=sgd)
                if dX is None:
                    dX = dY
                else:
                    dX += dY
            return dX

        return Y, reapply_bwd
    return wrap(reapply_fwd, layer)


def asarray(ops, dtype):
    def forward(X, drop=0.):
        return ops.asarray(X, dtype=dtype), None
    return layerize(forward)


<<<<<<< HEAD
=======
def rebatch(size, layer):
    ops = layer.ops

    def forward(X, drop=0.):
        if X.shape[0] < size:
            return layer.begin_update(X)
        parts = _divide_array(X, size)
        results, bp_results = zip(*[layer.begin_update(p, drop=drop)
                                    for p in parts])
        y = ops.flatten(results)

        def backward(dy, sgd=None):
            d_parts = [bp(y, sgd=sgd) for bp, y in
                       zip(bp_results, _divide_array(dy, size))]
            try:
                dX = ops.flatten(d_parts)
            except TypeError:
                dX = None
            except ValueError:
                dX = None
            return dX

        return y, backward
    model = layerize(forward)
    model._layers.append(layer)
    return model


>>>>>>> 4b78c176
def _divide_array(X, size):
    parts = []
    index = 0
    while index < len(X):
        parts.append(X[index:index + size])
        index += size
    return parts


def get_col(idx):
    assert idx >= 0, idx

    def forward(X, drop=0.):
        assert idx >= 0, idx
        if isinstance(X, numpy.ndarray):
            ops = NumpyOps()
        else:
            ops = CupyOps()
        output = ops.xp.ascontiguousarray(X[:, idx], dtype=X.dtype)

        def backward(y, sgd=None):
            assert idx >= 0, idx
            dX = ops.allocate(X.shape)
            dX[:, idx] += y
            return dX

        return output, backward

    return layerize(forward)


def doc2feats(cols=None):
    if cols is None:
        cols = [ID, NORM, PREFIX, SUFFIX, SHAPE, ORTH]

    def forward(docs, drop=0.):
        feats = []
        for doc in docs:
            feats.append(doc.to_array(cols))
        return feats, None

    model = layerize(forward)
    model.cols = cols
    return model


def print_shape(prefix):
    def forward(X, drop=0.):
        return X, lambda dX, **kwargs: dX
    return layerize(forward)


@layerize
def get_token_vectors(tokens_attrs_vectors, drop=0.):
    tokens, attrs, vectors = tokens_attrs_vectors

    def backward(d_output, sgd=None):
        return (tokens, d_output)

    return vectors, backward


@layerize
def logistic(X, drop=0.):
    xp = get_array_module(X)
    if not isinstance(X, xp.ndarray):
        X = xp.asarray(X)
    # Clip to range (-10, 10)
    X = xp.minimum(X, 10., X)
    X = xp.maximum(X, -10., X)
    Y = 1. / (1. + xp.exp(-X))

    def logistic_bwd(dY, sgd=None):
        dX = dY * (Y * (1-Y))
        return dX

    return Y, logistic_bwd


def zero_init(model):
    def _zero_init_impl(self, X, y):
        self.W.fill(0)
    model.on_data_hooks.append(_zero_init_impl)
    return model


@layerize
def preprocess_doc(docs, drop=0.):
    keys = [doc.to_array([LOWER]) for doc in docs]
    ops = Model.ops
    lengths = ops.asarray([arr.shape[0] for arr in keys])
    keys = ops.xp.concatenate(keys)
    vals = ops.allocate(keys.shape[0]) + 1
    return (keys, vals, lengths), None


def getitem(i):
    def getitem_fwd(X, drop=0.):
        return X[i], None
    return layerize(getitem_fwd)


def build_tagger_model(nr_class, **cfg):
    embed_size = util.env_opt('embed_size', 7000)
    if 'token_vector_width' in cfg:
        token_vector_width = cfg['token_vector_width']
    else:
        token_vector_width = util.env_opt('token_vector_width', 128)
    pretrained_dims = cfg.get('pretrained_dims', 0)
    with Model.define_operators({'>>': chain, '+': add}):
        if 'tok2vec' in cfg:
            tok2vec = cfg['tok2vec']
        else:
            tok2vec = Tok2Vec(token_vector_width, embed_size,
                              pretrained_dims=pretrained_dims)
        model = (
            tok2vec
            >> with_flatten(Softmax(nr_class, token_vector_width))
        )
    model.nI = None
    model.tok2vec = tok2vec
    return model


@layerize
def SpacyVectors(docs, drop=0.):
    batch = []
    for doc in docs:
        indices = numpy.zeros((len(doc),), dtype='i')
        for i, word in enumerate(doc):
            if word.orth in doc.vocab.vectors.key2row:
                indices[i] = doc.vocab.vectors.key2row[word.orth]
            else:
                indices[i] = 0
        vectors = doc.vocab.vectors.data[indices]
        batch.append(vectors)
    return batch, None


def build_text_classifier(nr_class, width=64, **cfg):
    nr_vector = cfg.get('nr_vector', 5000)
    pretrained_dims = cfg.get('pretrained_dims', 0)
    with Model.define_operators({'>>': chain, '+': add, '|': concatenate,
                                 '**': clone}):
        if cfg.get('low_data'):
            model = (
                SpacyVectors
                >> flatten_add_lengths
                >> with_getitem(0, Affine(width, pretrained_dims))
                >> ParametricAttention(width)
                >> Pooling(sum_pool)
                >> Residual(ReLu(width, width)) ** 2
                >> zero_init(Affine(nr_class, width, drop_factor=0.0))
                >> logistic
            )
            return model

        lower = HashEmbed(width, nr_vector, column=1)
        prefix = HashEmbed(width//2, nr_vector, column=2)
        suffix = HashEmbed(width//2, nr_vector, column=3)
        shape = HashEmbed(width//2, nr_vector, column=4)

        trained_vectors = (
            FeatureExtracter([ORTH, LOWER, PREFIX, SUFFIX, SHAPE, ID])
            >> with_flatten(
                uniqued(
                    (lower | prefix | suffix | shape)
                    >> LN(Maxout(width, width+(width//2)*3)),
                    column=0
                )
            )
        )

        if pretrained_dims:
            static_vectors = (
                SpacyVectors
                >> with_flatten(Affine(width, pretrained_dims))
            )
            # TODO Make concatenate support lists
            vectors = concatenate_lists(trained_vectors, static_vectors)
            vectors_width = width*2
        else:
            vectors = trained_vectors
            vectors_width = width
            static_vectors = None
        cnn_model = (
            vectors
            >> with_flatten(
                LN(Maxout(width, vectors_width))
                >> Residual(
                    (ExtractWindow(nW=1) >> LN(Maxout(width, width*3)))
                ) ** 2, pad=2
            )
            >> flatten_add_lengths
            >> ParametricAttention(width)
            >> Pooling(sum_pool)
            >> Residual(zero_init(Maxout(width, width)))
            >> zero_init(Affine(nr_class, width, drop_factor=0.0))
        )

        linear_model = (
            _preprocess_doc
            >> LinearModel(nr_class, drop_factor=0.)
        )

        model = (
            (linear_model | cnn_model)
            >> zero_init(Affine(nr_class, nr_class*2, drop_factor=0.0))
            >> logistic
        )
    model.nO = nr_class
    model.lsuv = False
    return model


@layerize
def flatten(seqs, drop=0.):
    ops = Model.ops
    lengths = ops.asarray([len(seq) for seq in seqs], dtype='i')

    def finish_update(d_X, sgd=None):
        return ops.unflatten(d_X, lengths, pad=0)

    X = ops.flatten(seqs, pad=0)
    return X, finish_update


def concatenate_lists(*layers, **kwargs):  # pragma: no cover
    """Compose two or more models `f`, `g`, etc, such that their outputs are
    concatenated, i.e. `concatenate(f, g)(x)` computes `hstack(f(x), g(x))`
    """
    if not layers:
        return noop()
    drop_factor = kwargs.get('drop_factor', 1.0)
    ops = layers[0].ops
    layers = [chain(layer, flatten) for layer in layers]
    concat = concatenate(*layers)

    def concatenate_lists_fwd(Xs, drop=0.):
        drop *= drop_factor
        lengths = ops.asarray([len(X) for X in Xs], dtype='i')
        flat_y, bp_flat_y = concat.begin_update(Xs, drop=drop)
        ys = ops.unflatten(flat_y, lengths)

        def concatenate_lists_bwd(d_ys, sgd=None):
            return bp_flat_y(ops.flatten(d_ys), sgd=sgd)

        return ys, concatenate_lists_bwd

    model = wrap(concatenate_lists_fwd, concat)
    return model<|MERGE_RESOLUTION|>--- conflicted
+++ resolved
@@ -85,17 +85,9 @@
     nO=Dimension("Output size"),
     nP=Dimension("Maxout pieces"),
     W=Synapses("Weights matrix",
-<<<<<<< HEAD
-        lambda obj: (obj.nF, obj.nO, obj.nP, obj.nI) if obj.nP >= 2
-                    else (obj.nF, obj.nO, obj.nI)),
+        lambda obj: (obj.nF, obj.nO, obj.nP, obj.nI)),
     b=Biases("Bias vector",
-        lambda obj: (obj.nO, obj.nP) if obj.nP >= 2 else (obj.nO,)),
-=======
-               lambda obj: (obj.nF, obj.nO, obj.nI),
-               lambda W, ops: _init_for_precomputed(W, ops)),
-    b=Biases("Bias vector",
-             lambda obj: (obj.nO,)),
->>>>>>> 4b78c176
+        lambda obj: (obj.nO, obj.nP)),
     d_W=Gradient("W"),
     d_b=Gradient("b"))
 class PrecomputableAffine(Model):
@@ -107,36 +99,16 @@
         self.nF = nF
 
     def begin_update(self, X, drop=0.):
-<<<<<<< HEAD
         Yf = self.ops.dot(X,
                  self.W.reshape((self.nF*self.nO*self.nP, self.nI)).T)
  
         Yf = Yf.reshape((X.shape[0], self.nF, self.nO, self.nP))
-=======
-        # X: (b, i)
-        # Yf: (b, f, i)
-        # dY: (b, o)
-        # dYf: (b, f, o)
-        # Yf = numpy.einsum('bi,foi->bfo', X, self.W)
-        Yf = self.ops.xp.tensordot(
-                X, self.W, axes=[[1], [2]])
-        Yf += self.b
->>>>>>> 4b78c176
 
         def backward(dY_ids, sgd=None):
             dY, ids = dY_ids
             Xf = X[ids]
             Xf = Xf.reshape((Xf.shape[0], self.nF * self.nI))
 
-<<<<<<< HEAD
-=======
-            # dXf = numpy.einsum('bo,foi->bfi', dY, self.W)
-            dXf = tensordot(dY, self.W, axes=[[1], [1]])
-            # dW = numpy.einsum('bo,bfi->ofi', dY, Xf)
-            dW = tensordot(dY, Xf, axes=[[0], [0]])
-            # ofi -> foi
-            self.d_W += dW.transpose((1, 0, 2))
->>>>>>> 4b78c176
             self.d_b += dY.sum(axis=0)
             dY = dY.reshape((dY.shape[0], self.nO*self.nP))
 
@@ -154,12 +126,7 @@
 
             if sgd is not None:
                 sgd(self._mem.weights, self._mem.gradient, key=self.id)
-<<<<<<< HEAD
             return dXf.reshape((dXf.shape[0], self.nF, self.nI))
-=======
-            return dXf
-
->>>>>>> 4b78c176
         return Yf, backward
 
     @staticmethod
@@ -206,61 +173,6 @@
                 model.b -= mean
             else:
                 break
-
-<<<<<<< HEAD
-
-# Thinc's Embed class is a bit broken atm, so drop this here.
-from thinc import describe
-from thinc.neural._classes.embed import _uniform_init
-=======
-@describe.on_data(_set_dimensions_if_needed)
-@describe.attributes(
-    nI=Dimension("Input size"),
-    nF=Dimension("Number of features"),
-    nP=Dimension("Number of pieces"),
-    nO=Dimension("Output size"),
-    W=Synapses("Weights matrix",
-               lambda obj: (obj.nF, obj.nO, obj.nP, obj.nI),
-               lambda W, ops: ops.xavier_uniform_init(W)),
-    b=Biases("Bias vector",
-             lambda obj: (obj.nO, obj.nP)),
-    d_W=Gradient("W"),
-    d_b=Gradient("b"))
-class PrecomputableMaxouts(Model):
-    def __init__(self, nO=None, nI=None, nF=None, nP=3, **kwargs):
-        Model.__init__(self, **kwargs)
-        self.nO = nO
-        self.nP = nP
-        self.nI = nI
-        self.nF = nF
-
-    def begin_update(self, X, drop=0.):
-        # X: (b, i)
-        # Yfp: (b, f, o, p)
-        # Xf: (f, b, i)
-        # dYp: (b, o, p)
-        # W: (f, o, p, i)
-        # b: (o, p)
-        # bi,opfi->bfop
-        # bop,fopi->bfi
-        # bop,fbi->opfi : fopi
-        tensordot = self.ops.xp.tensordot
-        Yfp = tensordot(X, self.W, axes=[[1], [3]])
-        Yfp += self.b
-
-        def backward(dYp_ids, sgd=None):
-            dYp, ids = dYp_ids
-            Xf = X[ids]
-            dXf = tensordot(dYp, self.W, axes=[[1, 2], [1, 2]])
-            dW = tensordot(dYp, Xf, axes=[[0], [0]])
-            self.d_W += dW.transpose((2, 0, 1, 3))
-            self.d_b += dYp.sum(axis=0)
-            if sgd is not None:
-                sgd(self._mem.weights, self._mem.gradient, key=self.id)
-            return dXf
->>>>>>> 4b78c176
-
-        return Yfp, backward
 
 
 def link_vectors_to_models(vocab):
@@ -346,37 +258,6 @@
     return layerize(forward)
 
 
-<<<<<<< HEAD
-=======
-def rebatch(size, layer):
-    ops = layer.ops
-
-    def forward(X, drop=0.):
-        if X.shape[0] < size:
-            return layer.begin_update(X)
-        parts = _divide_array(X, size)
-        results, bp_results = zip(*[layer.begin_update(p, drop=drop)
-                                    for p in parts])
-        y = ops.flatten(results)
-
-        def backward(dy, sgd=None):
-            d_parts = [bp(y, sgd=sgd) for bp, y in
-                       zip(bp_results, _divide_array(dy, size))]
-            try:
-                dX = ops.flatten(d_parts)
-            except TypeError:
-                dX = None
-            except ValueError:
-                dX = None
-            return dX
-
-        return y, backward
-    model = layerize(forward)
-    model._layers.append(layer)
-    return model
-
-
->>>>>>> 4b78c176
 def _divide_array(X, size):
     parts = []
     index = 0
