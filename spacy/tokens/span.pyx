--- conflicted
+++ resolved
@@ -297,16 +297,14 @@
             # if doc is parsed we can use the deps to find the sentence
             # otherwise we use the `sent_start` token attribute
             cdef int n = 0
-<<<<<<< HEAD
             cdef int i
             if self.doc.is_parsed:
                 root = &self.doc.c[self.start]
-                n = 0
                 while root.head != 0:
                     root += root.head
                     n += 1
                     if n >= self.doc.length:
-                        raise RuntimeError
+                        raise RuntimeError(Errors.E038)
                 return self.doc[root.l_edge:root.r_edge + 1]
             elif self.doc.is_sentenced:
                 # find start of the sentence
@@ -321,22 +319,7 @@
                     n += 1
                     if n >= self.doc.length:
                         break
-                #
                 return self.doc[start:end]
-            else:
-                raise ValueError(
-                    "Access to sentence requires either the dependency parse "
-                    "or sentence boundaries to be set by setting " +
-                    "doc[i].is_sent_start = True")
-=======
-            root = &self.doc.c[self.start]
-            while root.head != 0:
-                root += root.head
-                n += 1
-                if n >= self.doc.length:
-                    raise RuntimeError(Errors.E038)
-            return self.doc[root.l_edge:root.r_edge + 1]
->>>>>>> 45bb8d75
 
     property has_vector:
         """RETURNS (bool): Whether a word vector is associated with the object.
