import pytest
from numpy.testing import assert_equal
from spacy.attrs import ENT_IOB

from spacy import util, registry
from spacy.lang.en import English
from spacy.language import Language
from spacy.lookups import Lookups
from spacy.pipeline._parser_internals.ner import BiluoPushDown
from spacy.training import Example
from spacy.tokens import Doc, Span
from spacy.vocab import Vocab
import logging

from ..util import make_tempdir
from ...pipeline import EntityRecognizer
from ...pipeline.ner import DEFAULT_NER_MODEL

TRAIN_DATA = [
    ("Who is Shaka Khan?", {"entities": [(7, 17, "PERSON")]}),
    ("I like London and Berlin.", {"entities": [(7, 13, "LOC"), (18, 24, "LOC")]}),
]


@pytest.fixture
def neg_key():
    return "non_entities"


@pytest.fixture
def vocab():
    return Vocab()


@pytest.fixture
def doc(vocab):
    return Doc(vocab, words=["Casey", "went", "to", "New", "York", "."])


@pytest.fixture
def entity_annots(doc):
    casey = doc[0:1]
    ny = doc[3:5]
    return [
        (casey.start_char, casey.end_char, "PERSON"),
        (ny.start_char, ny.end_char, "GPE"),
    ]


@pytest.fixture
def entity_types(entity_annots):
    return sorted(set([label for (s, e, label) in entity_annots]))


@pytest.fixture
def tsys(vocab, entity_types):
    actions = BiluoPushDown.get_actions(entity_types=entity_types)
    return BiluoPushDown(vocab.strings, actions)


def test_get_oracle_moves(tsys, doc, entity_annots):
    example = Example.from_dict(doc, {"entities": entity_annots})
    act_classes = tsys.get_oracle_sequence(example, _debug=False)
    names = [tsys.get_class_name(act) for act in act_classes]
    assert names == ["U-PERSON", "O", "O", "B-GPE", "L-GPE", "O"]


def test_negative_samples_two_word_input(tsys, vocab, neg_key):
    """Test that we don't get stuck in a two word input when we have a negative
    span. This could happen if we don't have the right check on the B action.
    """
    tsys.cfg["neg_key"] = neg_key
    doc = Doc(vocab, words=["A", "B"])
    entity_annots = [None, None]
    example = Example.from_dict(doc, {"entities": entity_annots})
    # These mean that the oracle sequence shouldn't have O for the first
    # word, and it shouldn't analyse it as B-PERSON, L-PERSON
    example.y.spans[neg_key] = [
        Span(example.y, 0, 1, label="O"),
        Span(example.y, 0, 2, label="PERSON"),
    ]
    act_classes = tsys.get_oracle_sequence(example)
    names = [tsys.get_class_name(act) for act in act_classes]
    assert names
    assert names[0] != "O"
    assert names[0] != "B-PERSON"
    assert names[1] != "L-PERSON"


def test_negative_samples_three_word_input(tsys, vocab, neg_key):
    """Test that we exclude a 2-word entity correctly using a negative example."""
    tsys.cfg["neg_key"] = neg_key
    doc = Doc(vocab, words=["A", "B", "C"])
    entity_annots = [None, None, None]
    example = Example.from_dict(doc, {"entities": entity_annots})
    # These mean that the oracle sequence shouldn't have O for the first
    # word, and it shouldn't analyse it as B-PERSON, L-PERSON
    example.y.spans[neg_key] = [
        Span(example.y, 0, 1, label="O"),
        Span(example.y, 0, 2, label="PERSON"),
    ]
    act_classes = tsys.get_oracle_sequence(example)
    names = [tsys.get_class_name(act) for act in act_classes]
    assert names
    assert names[0] != "O"
    assert names[1] != "B-PERSON"


def test_negative_samples_U_entity(tsys, vocab, neg_key):
    """Test that we exclude a 2-word entity correctly using a negative example."""
    tsys.cfg["neg_key"] = neg_key
    doc = Doc(vocab, words=["A"])
    entity_annots = [None]
    example = Example.from_dict(doc, {"entities": entity_annots})
    # These mean that the oracle sequence shouldn't have O for the first
    # word, and it shouldn't analyse it as B-PERSON, L-PERSON
    example.y.spans[neg_key] = [
        Span(example.y, 0, 1, label="O"),
        Span(example.y, 0, 1, label="PERSON"),
    ]
    act_classes = tsys.get_oracle_sequence(example)
    names = [tsys.get_class_name(act) for act in act_classes]
    assert names
    assert names[0] != "O"
    assert names[0] != "U-PERSON"


def test_negative_sample_key_is_in_config(vocab, entity_types):
    actions = BiluoPushDown.get_actions(entity_types=entity_types)
    tsys = BiluoPushDown(vocab.strings, actions, incorrect_spans_key="non_entities")
    assert tsys.cfg["neg_key"] == "non_entities"


# We can't easily represent this on a Doc object. Not sure what the best solution
# would be, but I don't think it's an important use case?
@pytest.mark.skip(reason="No longer supported")
def test_oracle_moves_missing_B(en_vocab):
    words = ["B", "52", "Bomber"]
    biluo_tags = [None, None, "L-PRODUCT"]

    doc = Doc(en_vocab, words=words)
    example = Example.from_dict(doc, {"words": words, "entities": biluo_tags})

    moves = BiluoPushDown(en_vocab.strings)
    move_types = ("M", "B", "I", "L", "U", "O")
    for tag in biluo_tags:
        if tag is None:
            continue
        elif tag == "O":
            moves.add_action(move_types.index("O"), "")
        else:
            action, label = tag.split("-")
            moves.add_action(move_types.index("B"), label)
            moves.add_action(move_types.index("I"), label)
            moves.add_action(move_types.index("L"), label)
            moves.add_action(move_types.index("U"), label)
    moves.get_oracle_sequence(example)


# We can't easily represent this on a Doc object. Not sure what the best solution
# would be, but I don't think it's an important use case?
@pytest.mark.skip(reason="No longer supported")
def test_oracle_moves_whitespace(en_vocab):
    words = ["production", "\n", "of", "Northrop", "\n", "Corp.", "\n", "'s", "radar"]
    biluo_tags = ["O", "O", "O", "B-ORG", None, "I-ORG", "L-ORG", "O", "O"]

    doc = Doc(en_vocab, words=words)
    example = Example.from_dict(doc, {"entities": biluo_tags})

    moves = BiluoPushDown(en_vocab.strings)
    move_types = ("M", "B", "I", "L", "U", "O")
    for tag in biluo_tags:
        if tag is None:
            continue
        elif tag == "O":
            moves.add_action(move_types.index("O"), "")
        else:
            action, label = tag.split("-")
            moves.add_action(move_types.index(action), label)
    moves.get_oracle_sequence(example)


def test_accept_blocked_token():
    """Test succesful blocking of tokens to be in an entity."""
    # 1. test normal behaviour
    nlp1 = English()
    doc1 = nlp1("I live in New York")
    config = {}
    ner1 = nlp1.create_pipe("ner", config=config)
    assert [token.ent_iob_ for token in doc1] == ["", "", "", "", ""]
    assert [token.ent_type_ for token in doc1] == ["", "", "", "", ""]

    # Add the OUT action
    ner1.moves.add_action(5, "")
    ner1.add_label("GPE")
    # Get into the state just before "New"
    state1 = ner1.moves.init_batch([doc1])[0]
    ner1.moves.apply_transition(state1, "O")
    ner1.moves.apply_transition(state1, "O")
    ner1.moves.apply_transition(state1, "O")
    # Check that B-GPE is valid.
    assert ner1.moves.is_valid(state1, "B-GPE")

    # 2. test blocking behaviour
    nlp2 = English()
    doc2 = nlp2("I live in New York")
    config = {}
    ner2 = nlp2.create_pipe("ner", config=config)

    # set "New York" to a blocked entity
    doc2.set_ents([], blocked=[doc2[3:5]], default="unmodified")
    assert [token.ent_iob_ for token in doc2] == ["", "", "", "B", "B"]
    assert [token.ent_type_ for token in doc2] == ["", "", "", "", ""]

    # Check that B-GPE is now invalid.
    ner2.moves.add_action(4, "")
    ner2.moves.add_action(5, "")
    ner2.add_label("GPE")
    state2 = ner2.moves.init_batch([doc2])[0]
    ner2.moves.apply_transition(state2, "O")
    ner2.moves.apply_transition(state2, "O")
    ner2.moves.apply_transition(state2, "O")
    # we can only use U- for "New"
    assert not ner2.moves.is_valid(state2, "B-GPE")
    assert ner2.moves.is_valid(state2, "U-")
    ner2.moves.apply_transition(state2, "U-")
    # we can only use U- for "York"
    assert not ner2.moves.is_valid(state2, "B-GPE")
    assert ner2.moves.is_valid(state2, "U-")


def test_train_empty():
    """Test that training an empty text does not throw errors."""
    train_data = [
        ("Who is Shaka Khan?", {"entities": [(7, 17, "PERSON")]}),
        ("", {"entities": []}),
    ]

    nlp = English()
    train_examples = []
    for t in train_data:
        train_examples.append(Example.from_dict(nlp.make_doc(t[0]), t[1]))
    ner = nlp.add_pipe("ner", last=True)
    ner.add_label("PERSON")
    nlp.initialize()
    for itn in range(2):
        losses = {}
        batches = util.minibatch(train_examples, size=8)
        for batch in batches:
            nlp.update(batch, losses=losses)


def test_train_negative_deprecated():
    """Test that the deprecated negative entity format raises a custom error."""
    train_data = [
        ("Who is Shaka Khan?", {"entities": [(7, 17, "!PERSON")]}),
    ]

    nlp = English()
    train_examples = []
    for t in train_data:
        train_examples.append(Example.from_dict(nlp.make_doc(t[0]), t[1]))
    ner = nlp.add_pipe("ner", last=True)
    ner.add_label("PERSON")
    nlp.initialize()
    for itn in range(2):
        losses = {}
        batches = util.minibatch(train_examples, size=8)
        for batch in batches:
            with pytest.raises(ValueError):
                nlp.update(batch, losses=losses)


def test_overwrite_token():
    nlp = English()
    nlp.add_pipe("ner")
    nlp.initialize()
    # The untrained NER will predict O for each token
    doc = nlp("I live in New York")
    assert [token.ent_iob_ for token in doc] == ["O", "O", "O", "O", "O"]
    assert [token.ent_type_ for token in doc] == ["", "", "", "", ""]
    # Check that a new ner can overwrite O
    config = {}
    ner2 = nlp.create_pipe("ner", config=config)
    ner2.moves.add_action(5, "")
    ner2.add_label("GPE")
    state = ner2.moves.init_batch([doc])[0]
    assert ner2.moves.is_valid(state, "B-GPE")
    assert ner2.moves.is_valid(state, "U-GPE")
    ner2.moves.apply_transition(state, "B-GPE")
    assert ner2.moves.is_valid(state, "I-GPE")
    assert ner2.moves.is_valid(state, "L-GPE")


def test_empty_ner():
    nlp = English()
    ner = nlp.add_pipe("ner")
    ner.add_label("MY_LABEL")
    nlp.initialize()
    doc = nlp("John is watching the news about Croatia's elections")
    # if this goes wrong, the initialization of the parser's upper layer is probably broken
    result = ["O", "O", "O", "O", "O", "O", "O", "O", "O"]
    assert [token.ent_iob_ for token in doc] == result


def test_ruler_before_ner():
    """Test that an NER works after an entity_ruler: the second can add annotations"""
    nlp = English()

    # 1 : Entity Ruler - should set "this" to B and everything else to empty
    patterns = [{"label": "THING", "pattern": "This"}]
    ruler = nlp.add_pipe("entity_ruler")

    # 2: untrained NER - should set everything else to O
    untrained_ner = nlp.add_pipe("ner")
    untrained_ner.add_label("MY_LABEL")
    nlp.initialize()
    ruler.add_patterns(patterns)
    doc = nlp("This is Antti Korhonen speaking in Finland")
    expected_iobs = ["B", "O", "O", "O", "O", "O", "O"]
    expected_types = ["THING", "", "", "", "", "", ""]
    assert [token.ent_iob_ for token in doc] == expected_iobs
    assert [token.ent_type_ for token in doc] == expected_types


def test_ner_constructor(en_vocab):
    config = {
        "update_with_oracle_cut_size": 100,
    }
    cfg = {"model": DEFAULT_NER_MODEL}
    model = registry.resolve(cfg, validate=True)["model"]
    EntityRecognizer(en_vocab, model, **config)
    EntityRecognizer(en_vocab, model)


def test_ner_before_ruler():
    """Test that an entity_ruler works after an NER: the second can overwrite O annotations"""
    nlp = English()

    # 1: untrained NER - should set everything to O
    untrained_ner = nlp.add_pipe("ner", name="uner")
    untrained_ner.add_label("MY_LABEL")
    nlp.initialize()

    # 2 : Entity Ruler - should set "this" to B and keep everything else O
    patterns = [{"label": "THING", "pattern": "This"}]
    ruler = nlp.add_pipe("entity_ruler")
    ruler.add_patterns(patterns)

    doc = nlp("This is Antti Korhonen speaking in Finland")
    expected_iobs = ["B", "O", "O", "O", "O", "O", "O"]
    expected_types = ["THING", "", "", "", "", "", ""]
    assert [token.ent_iob_ for token in doc] == expected_iobs
    assert [token.ent_type_ for token in doc] == expected_types


def test_block_ner():
    """Test functionality for blocking tokens so they can't be in a named entity"""
    # block "Antti L Korhonen" from being a named entity
    nlp = English()
    nlp.add_pipe("blocker", config={"start": 2, "end": 5})
    untrained_ner = nlp.add_pipe("ner")
    untrained_ner.add_label("MY_LABEL")
    nlp.initialize()
    doc = nlp("This is Antti L Korhonen speaking in Finland")
    expected_iobs = ["O", "O", "B", "B", "B", "O", "O", "O"]
    expected_types = ["", "", "", "", "", "", "", ""]
    assert [token.ent_iob_ for token in doc] == expected_iobs
    assert [token.ent_type_ for token in doc] == expected_types


def test_overfitting_IO():
    # Simple test to try and quickly overfit the NER component
    nlp = English()
    ner = nlp.add_pipe("ner")
    train_examples = []
    for text, annotations in TRAIN_DATA:
        train_examples.append(Example.from_dict(nlp.make_doc(text), annotations))
        for ent in annotations.get("entities"):
            ner.add_label(ent[2])
    optimizer = nlp.initialize()

    for i in range(50):
        losses = {}
        nlp.update(train_examples, sgd=optimizer, losses=losses)
    assert losses["ner"] < 0.00001

    # test the trained model
    test_text = "I like London."
    doc = nlp(test_text)
    ents = doc.ents
    assert len(ents) == 1
    assert ents[0].text == "London"
    assert ents[0].label_ == "LOC"

    # Also test the results are still the same after IO
    with make_tempdir() as tmp_dir:
        nlp.to_disk(tmp_dir)
        nlp2 = util.load_model_from_path(tmp_dir)
        doc2 = nlp2(test_text)
        ents2 = doc2.ents
        assert len(ents2) == 1
        assert ents2[0].text == "London"
        assert ents2[0].label_ == "LOC"
        # Ensure that the predictions are still the same, even after adding a new label
        ner2 = nlp2.get_pipe("ner")
        ner2.add_label("RANDOM_NEW_LABEL")
        doc3 = nlp2(test_text)
        ents3 = doc3.ents
        assert len(ents3) == 1
        assert ents3[0].text == "London"
        assert ents3[0].label_ == "LOC"

    # Make sure that running pipe twice, or comparing to call, always amounts to the same predictions
    texts = [
        "Just a sentence.",
        "Then one more sentence about London.",
        "Here is another one.",
        "I like London.",
    ]
    batch_deps_1 = [doc.to_array([ENT_IOB]) for doc in nlp.pipe(texts)]
    batch_deps_2 = [doc.to_array([ENT_IOB]) for doc in nlp.pipe(texts)]
    no_batch_deps = [doc.to_array([ENT_IOB]) for doc in [nlp(text) for text in texts]]
    assert_equal(batch_deps_1, batch_deps_2)
    assert_equal(batch_deps_1, no_batch_deps)

    # test that kb_id is preserved
    test_text = "I like London and London."
    doc = nlp.make_doc(test_text)
    doc.ents = [Span(doc, 2, 3, label="LOC", kb_id=1234)]
    ents = doc.ents
    assert len(ents) == 1
    assert ents[0].text == "London"
    assert ents[0].label_ == "LOC"
    assert ents[0].kb_id == 1234
    doc = nlp.get_pipe("ner")(doc)
    ents = doc.ents
    assert len(ents) == 2
    assert ents[0].text == "London"
    assert ents[0].label_ == "LOC"
    assert ents[0].kb_id == 1234
    # ent added by ner has kb_id == 0
    assert ents[1].text == "London"
    assert ents[1].label_ == "LOC"
    assert ents[1].kb_id == 0


@pytest.mark.xfail(reason="no beam parser yet")
def test_beam_ner_scores():
    # Test that we can get confidence values out of the beam_ner pipe
    beam_width = 16
    beam_density = 0.0001
    nlp = English()
    config = {
        "beam_width": beam_width,
        "beam_density": beam_density,
    }
    ner = nlp.add_pipe("beam_ner", config=config)
    train_examples = []
    for text, annotations in TRAIN_DATA:
        train_examples.append(Example.from_dict(nlp.make_doc(text), annotations))
        for ent in annotations.get("entities"):
            ner.add_label(ent[2])
    optimizer = nlp.initialize()

    # update once
    losses = {}
    nlp.update(train_examples, sgd=optimizer, losses=losses)

    # test the scores from the beam
    test_text = "I like London."
    doc = nlp.make_doc(test_text)
    docs = [doc]
    beams = ner.predict(docs)
    entity_scores = ner.scored_ents(beams)[0]

    for j in range(len(doc)):
        for label in ner.labels:
            score = entity_scores[(j, j + 1, label)]
            eps = 0.00001
            assert 0 - eps <= score <= 1 + eps


<<<<<<< HEAD
@pytest.mark.xfail(reason="no beam parser yet")
def test_beam_overfitting_IO():
=======
def test_beam_overfitting_IO(neg_key):
>>>>>>> 006df1ae
    # Simple test to try and quickly overfit the Beam NER component
    nlp = English()
    beam_width = 16
    beam_density = 0.0001
    config = {
        "beam_width": beam_width,
        "beam_density": beam_density,
        "incorrect_spans_key": neg_key,
    }
    ner = nlp.add_pipe("beam_ner", config=config)
    train_examples = []
    for text, annotations in TRAIN_DATA:
        train_examples.append(Example.from_dict(nlp.make_doc(text), annotations))
        for ent in annotations.get("entities"):
            ner.add_label(ent[2])
    optimizer = nlp.initialize()

    # run overfitting
    for i in range(50):
        losses = {}
        nlp.update(train_examples, sgd=optimizer, losses=losses)
    assert losses["beam_ner"] < 0.0001

    # test the scores from the beam
    test_text = "I like London"
    docs = [nlp.make_doc(test_text)]
    beams = ner.predict(docs)
    entity_scores = ner.scored_ents(beams)[0]
    assert entity_scores[(2, 3, "LOC")] == 1.0
    assert entity_scores[(2, 3, "PERSON")] == 0.0
    assert len(nlp(test_text).ents) == 1

    # Also test the results are still the same after IO
    with make_tempdir() as tmp_dir:
        nlp.to_disk(tmp_dir)
        nlp2 = util.load_model_from_path(tmp_dir)
        docs2 = [nlp2.make_doc(test_text)]
        ner2 = nlp2.get_pipe("beam_ner")
        beams2 = ner2.predict(docs2)
        entity_scores2 = ner2.scored_ents(beams2)[0]
        assert entity_scores2[(2, 3, "LOC")] == 1.0
        assert entity_scores2[(2, 3, "PERSON")] == 0.0

    # Try to unlearn the entity by using negative annotations
    neg_doc = nlp.make_doc(test_text)
    neg_ex = Example(neg_doc, neg_doc)
    neg_ex.reference.spans[neg_key] = [Span(neg_doc, 2, 3, "LOC")]
    neg_train_examples = [neg_ex]

    for i in range(20):
        losses = {}
        nlp.update(neg_train_examples, sgd=optimizer, losses=losses)

    # test the "untrained" model
    assert len(nlp(test_text).ents) == 0


def test_neg_annotation(neg_key):
    """Check that the NER update works with a negative annotation that is a different label of the correct one,
    or partly overlapping, etc"""
    nlp = English()
    beam_width = 16
    beam_density = 0.0001
    config = {
        "beam_width": beam_width,
        "beam_density": beam_density,
        "incorrect_spans_key": neg_key,
    }
    ner = nlp.add_pipe("beam_ner", config=config)
    train_text = "Who is Shaka Khan?"
    neg_doc = nlp.make_doc(train_text)
    ner.add_label("PERSON")
    ner.add_label("ORG")
    example = Example.from_dict(neg_doc, {"entities": [(7, 17, "PERSON")]})
    example.reference.spans[neg_key] = [
        Span(neg_doc, 2, 4, "ORG"),
        Span(neg_doc, 2, 3, "PERSON"),
        Span(neg_doc, 1, 4, "PERSON"),
    ]

    optimizer = nlp.initialize()
    for i in range(2):
        losses = {}
        nlp.update([example], sgd=optimizer, losses=losses)


def test_neg_annotation_conflict(neg_key):
    # Check that NER raises for a negative annotation that is THE SAME as a correct one
    nlp = English()
    beam_width = 16
    beam_density = 0.0001
    config = {
        "beam_width": beam_width,
        "beam_density": beam_density,
        "incorrect_spans_key": neg_key,
    }
    ner = nlp.add_pipe("beam_ner", config=config)
    train_text = "Who is Shaka Khan?"
    neg_doc = nlp.make_doc(train_text)
    ner.add_label("PERSON")
    ner.add_label("LOC")
    example = Example.from_dict(neg_doc, {"entities": [(7, 17, "PERSON")]})
    example.reference.spans[neg_key] = [Span(neg_doc, 2, 4, "PERSON")]
    assert len(example.reference.ents) == 1
    assert example.reference.ents[0].text == "Shaka Khan"
    assert example.reference.ents[0].label_ == "PERSON"
    assert len(example.reference.spans[neg_key]) == 1
    assert example.reference.spans[neg_key][0].text == "Shaka Khan"
    assert example.reference.spans[neg_key][0].label_ == "PERSON"

    optimizer = nlp.initialize()
    for i in range(2):
        losses = {}
        with pytest.raises(ValueError):
            nlp.update([example], sgd=optimizer, losses=losses)


def test_beam_valid_parse(neg_key):
    """Regression test for previously flakey behaviour"""
    nlp = English()
    beam_width = 16
    beam_density = 0.0001
    config = {
        "beam_width": beam_width,
        "beam_density": beam_density,
        "incorrect_spans_key": neg_key,
    }
    nlp.add_pipe("beam_ner", config=config)
    # fmt: off
    tokens = ['FEDERAL', 'NATIONAL', 'MORTGAGE', 'ASSOCIATION', '(', 'Fannie', 'Mae', '):', 'Posted', 'yields', 'on', '30', 'year', 'mortgage', 'commitments', 'for', 'delivery', 'within', '30', 'days', '(', 'priced', 'at', 'par', ')', '9.75', '%', ',', 'standard', 'conventional', 'fixed', '-', 'rate', 'mortgages', ';', '8.70', '%', ',', '6/2', 'rate', 'capped', 'one', '-', 'year', 'adjustable', 'rate', 'mortgages', '.', 'Source', ':', 'Telerate', 'Systems', 'Inc.']
    iob = ['B-ORG', 'I-ORG', 'I-ORG', 'L-ORG', 'O', 'B-ORG', 'L-ORG', 'O', 'O', 'O', 'O', 'B-DATE', 'L-DATE', 'O', 'O', 'O', 'O', 'O', 'B-DATE', 'L-DATE', 'O', 'O', 'O', 'O', 'O', 'B-PERCENT', 'L-PERCENT', 'O', 'O', 'O', 'O', 'O', 'O', 'O', 'O', 'B-PERCENT', 'L-PERCENT', 'O', 'U-CARDINAL', 'O', 'O', 'B-DATE', 'I-DATE', 'L-DATE', 'O', 'O', 'O', 'O', 'O', 'O', 'O', 'O', 'O']
    # fmt: on

    doc = Doc(nlp.vocab, words=tokens)
    example = Example.from_dict(doc, {"ner": iob})
    neg_span = Span(doc, 50, 53, "ORG")
    example.reference.spans[neg_key] = [neg_span]

    optimizer = nlp.initialize()

    for i in range(5):
        losses = {}
        nlp.update([example], sgd=optimizer, losses=losses)
    assert "beam_ner" in losses


def test_ner_warns_no_lookups(caplog):
    nlp = English()
    assert nlp.lang in util.LEXEME_NORM_LANGS
    nlp.vocab.lookups = Lookups()
    assert not len(nlp.vocab.lookups)
    nlp.add_pipe("ner")
    with caplog.at_level(logging.DEBUG):
        nlp.initialize()
        assert "W033" in caplog.text
    caplog.clear()
    nlp.vocab.lookups.add_table("lexeme_norm")
    nlp.vocab.lookups.get_table("lexeme_norm")["a"] = "A"
    with caplog.at_level(logging.DEBUG):
        nlp.initialize()
        assert "W033" not in caplog.text


@Language.factory("blocker")
class BlockerComponent1:
    def __init__(self, nlp, start, end, name="my_blocker"):
        self.start = start
        self.end = end
        self.name = name

    def __call__(self, doc):
        doc.set_ents([], blocked=[doc[self.start : self.end]], default="unmodified")
        return doc<|MERGE_RESOLUTION|>--- conflicted
+++ resolved
@@ -481,12 +481,8 @@
             assert 0 - eps <= score <= 1 + eps
 
 
-<<<<<<< HEAD
 @pytest.mark.xfail(reason="no beam parser yet")
-def test_beam_overfitting_IO():
-=======
 def test_beam_overfitting_IO(neg_key):
->>>>>>> 006df1ae
     # Simple test to try and quickly overfit the Beam NER component
     nlp = English()
     beam_width = 16
