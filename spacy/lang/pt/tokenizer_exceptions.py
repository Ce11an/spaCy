--- conflicted
+++ resolved
@@ -1,11 +1,4 @@
-<<<<<<< HEAD
-from ...symbols import ORTH, NORM
-=======
-# coding: utf8
-from __future__ import unicode_literals
-
 from ...symbols import ORTH
->>>>>>> e5323253
 
 
 _exc = {}
