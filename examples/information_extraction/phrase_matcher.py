#!/usr/bin/env python
# coding: utf8
"""Match a large set of multi-word expressions in O(1) time.

The idea is to associate each word in the vocabulary with a tag, noting whether
they begin, end, or are inside at least one pattern. An additional tag is used
for single-word patterns. Complete patterns are also stored in a hash set.
When we process a document, we look up the words in the vocabulary, to
associate the words with the tags.  We then search for tag-sequences that
correspond to valid candidates. Finally, we look up the candidates in the hash
set.

For instance, to search for the phrases "Barack Hussein Obama" and "Hilary
Clinton", we would associate "Barack" and "Hilary" with the B tag, Hussein with
the I tag, and Obama and Clinton with the L tag.

The document "Barack Clinton and Hilary Clinton" would have the tag sequence
[{B}, {L}, {}, {B}, {L}], so we'd get two matches. However, only the second
candidate is in the phrase dictionary, so only one is returned as a match.

The algorithm is O(n) at run-time for document of length n because we're only
ever matching over the tag patterns. So no matter how many phrases we're
looking for, our pattern set stays very small (exact size depends on the
maximum length we're looking for, as the query language currently has no
quantifiers).

The example expects a .bz2 file from the Reddit corpus, and a patterns file,
formatted in jsonl as a sequence of entries like this:

{"text":"Anchorage"}
{"text":"Angola"}
{"text":"Ann Arbor"}
{"text":"Annapolis"}
{"text":"Appalachia"}
{"text":"Argentina"}

Reddit comments corpus:
* https://files.pushshift.io/reddit/
* https://archive.org/details/2015_reddit_comments_corpus

Compatible with: spaCy v2.0.0+
"""
from __future__ import print_function, unicode_literals, division

from bz2 import BZ2File
import time
import plac
import json

from spacy.matcher import PhraseMatcher
import spacy


@plac.annotations(
    patterns_loc=("Path to gazetteer", "positional", None, str),
    text_loc=("Path to Reddit corpus file", "positional", None, str),
    n=("Number of texts to read", "option", "n", int),
<<<<<<< HEAD
    lang=("Language class to initialise", "option", "l", str),
)
def main(patterns_loc, text_loc, n=10000, lang="en"):
    nlp = spacy.blank("en")
=======
    lang=("Language class to initialise", "option", "l", str))
def main(patterns_loc, text_loc, n=10000, lang='en'):
    nlp = spacy.blank(lang)
>>>>>>> 04aa041c
    nlp.vocab.lex_attr_getters = {}
    phrases = read_gazetteer(nlp.tokenizer, patterns_loc)
    count = 0
    t1 = time.time()
    for ent_id, text in get_matches(nlp.tokenizer, phrases, read_text(text_loc, n=n)):
        count += 1
    t2 = time.time()
    print("%d docs in %.3f s. %d matches" % (n, (t2 - t1), count))


def read_gazetteer(tokenizer, loc, n=-1):
    for i, line in enumerate(open(loc)):
        data = json.loads(line.strip())
        phrase = tokenizer(data["text"])
        for w in phrase:
            _ = tokenizer.vocab[w.text]
        if len(phrase) >= 2:
            yield phrase


def read_text(bz2_loc, n=10000):
    with BZ2File(bz2_loc) as file_:
        for i, line in enumerate(file_):
            data = json.loads(line)
            yield data["body"]
            if i >= n:
                break


def get_matches(tokenizer, phrases, texts, max_length=6):
    matcher = PhraseMatcher(tokenizer.vocab, max_length=max_length)
    matcher.add("Phrase", None, *phrases)
    for text in texts:
        doc = tokenizer(text)
        for w in doc:
            _ = doc.vocab[w.text]
        matches = matcher(doc)
        for ent_id, start, end in matches:
            yield (ent_id, doc[start:end].text)


if __name__ == "__main__":
    if False:
        import cProfile
        import pstats

        cProfile.runctx("plac.call(main)", globals(), locals(), "Profile.prof")
        s = pstats.Stats("Profile.prof")
        s.strip_dirs().sort_stats("time").print_stats()
    else:
        plac.call(main)<|MERGE_RESOLUTION|>--- conflicted
+++ resolved
@@ -55,16 +55,10 @@
     patterns_loc=("Path to gazetteer", "positional", None, str),
     text_loc=("Path to Reddit corpus file", "positional", None, str),
     n=("Number of texts to read", "option", "n", int),
-<<<<<<< HEAD
     lang=("Language class to initialise", "option", "l", str),
 )
 def main(patterns_loc, text_loc, n=10000, lang="en"):
-    nlp = spacy.blank("en")
-=======
-    lang=("Language class to initialise", "option", "l", str))
-def main(patterns_loc, text_loc, n=10000, lang='en'):
     nlp = spacy.blank(lang)
->>>>>>> 04aa041c
     nlp.vocab.lex_attr_getters = {}
     phrases = read_gazetteer(nlp.tokenizer, patterns_loc)
     count = 0
