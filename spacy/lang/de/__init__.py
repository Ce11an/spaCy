--- conflicted
+++ resolved
@@ -26,9 +26,6 @@
     tag_map = TAG_MAP
     stop_words = STOP_WORDS
     syntax_iterators = SYNTAX_ITERATORS
-<<<<<<< HEAD
-    resources = {"lemma_lookup": "lemma_lookup.json"}
-=======
     single_orth_variants = [
         {"tags": ["$("], "variants": ["…", "..."]},
         {"tags": ["$("], "variants": ["-", "—", "–", "--", "---", "——"]},
@@ -43,7 +40,6 @@
             "variants": [("``", "''"), ('"', '"'), ("„", "“"), ("»", "«"), ("«", "»")],
         },
     ]
->>>>>>> f8e606c3
 
 
 class German(Language):
