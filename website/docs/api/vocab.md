--- conflicted
+++ resolved
@@ -189,17 +189,10 @@
 > nlp.vocab.get_vector("apple")
 > ```
 
-<<<<<<< HEAD
-| Name                                | Description                                                                                                            |
-| ----------------------------------- | ---------------------------------------------------------------------------------------------------------------------- |
-| `orth`                              | The hash value of a word, or its unicode string. ~~Union[int, str]~~                                                   |
-| **RETURNS**                         | A word vector. Size and shape are determined by the `Vocab.vectors` instance. ~~numpy.ndarray[ndim=1, dtype=float32]~~ |
-=======
 | Name        | Description                                                                                                            |
 | ----------- | ---------------------------------------------------------------------------------------------------------------------- |
 | `orth`      | The hash value of a word, or its unicode string. ~~Union[int, str]~~                                                   |
 | **RETURNS** | A word vector. Size and shape are determined by the `Vocab.vectors` instance. ~~numpy.ndarray[ndim=1, dtype=float32]~~ |
->>>>>>> 497a708c
 
 ## Vocab.set_vector {#set_vector tag="method" new="2"}
 
