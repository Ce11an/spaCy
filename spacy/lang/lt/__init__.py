--- conflicted
+++ resolved
@@ -1,10 +1,4 @@
-<<<<<<< HEAD
-=======
-# coding: utf8
-from __future__ import unicode_literals
-
 from .punctuation import TOKENIZER_INFIXES, TOKENIZER_SUFFIXES
->>>>>>> e5323253
 from .tokenizer_exceptions import TOKENIZER_EXCEPTIONS
 from .stop_words import STOP_WORDS
 from .lex_attrs import LEX_ATTRS
