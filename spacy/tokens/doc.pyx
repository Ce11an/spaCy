# cython: infer_types=True, bounds_check=False, profile=True
cimport cython
cimport numpy as np
from libc.string cimport memcpy
from libc.math cimport sqrt
from libc.stdint cimport int32_t, uint64_t

import copy
from collections import Counter, defaultdict
from enum import Enum
import itertools
import numpy
import srsly
from thinc.api import get_array_module
from thinc.util import copy_array
import warnings

from .span cimport Span
from .token cimport MISSING_DEP
from ._dict_proxies import SpanGroups
from .token cimport Token
from ..lexeme cimport Lexeme, EMPTY_LEXEME
from ..typedefs cimport attr_t, flags_t
from ..attrs cimport attr_id_t
from ..attrs cimport LENGTH, POS, LEMMA, TAG, MORPH, DEP, HEAD, SPACY, ENT_IOB
from ..attrs cimport ENT_TYPE, ENT_ID, ENT_KB_ID, SENT_START, IDX, NORM

from ..attrs import intify_attr, IDS
from ..compat import copy_reg, pickle
from ..errors import Errors, Warnings
from ..morphology import Morphology
from .. import util
from .. import parts_of_speech
from .underscore import Underscore, get_ext_args
from ._retokenize import Retokenizer
from ._serialize import ALL_ATTRS as DOCBIN_ALL_ATTRS


DEF PADDING = 5


cdef int bounds_check(int i, int length, int padding) except -1:
    if (i + padding) < 0:
        raise IndexError(Errors.E026.format(i=i, length=length))
    if (i - padding) >= length:
        raise IndexError(Errors.E026.format(i=i, length=length))


cdef attr_t get_token_attr(const TokenC* token, attr_id_t feat_name) nogil:
    if feat_name == LEMMA:
        return token.lemma
    elif feat_name == NORM:
        if not token.norm:
            return token.lex.norm
        return token.norm
    elif feat_name == POS:
        return token.pos
    elif feat_name == TAG:
        return token.tag
    elif feat_name == MORPH:
        return token.morph
    elif feat_name == DEP:
        return token.dep
    elif feat_name == HEAD:
        return token.head
    elif feat_name == SENT_START:
        return token.sent_start
    elif feat_name == SPACY:
        return token.spacy
    elif feat_name == ENT_IOB:
        return token.ent_iob
    elif feat_name == ENT_TYPE:
        return token.ent_type
    elif feat_name == ENT_ID:
        return token.ent_id
    elif feat_name == ENT_KB_ID:
        return token.ent_kb_id
    elif feat_name == IDX:
        return token.idx
    else:
        return Lexeme.get_struct_attr(token.lex, feat_name)


cdef attr_t get_token_attr_for_matcher(const TokenC* token, attr_id_t feat_name) nogil:
    if feat_name == SENT_START:
        if token.sent_start == 1:
            return True
        else:
            return False
    else:
        return get_token_attr(token, feat_name)


class SetEntsDefault(str, Enum):
    blocked = "blocked"
    missing = "missing"
    outside = "outside"
    unmodified = "unmodified"

    @classmethod
    def values(cls):
        return list(cls.__members__.keys())


cdef class Doc:
    """A sequence of Token objects. Access sentences and named entities, export
    annotations to numpy arrays, losslessly serialize to compressed binary
    strings. The `Doc` object holds an array of `TokenC` structs. The
    Python-level `Token` and `Span` objects are views of this array, i.e.
    they don't own the data themselves.

    EXAMPLE:
        Construction 1
        >>> doc = nlp(u'Some text')

        Construction 2
        >>> from spacy.tokens import Doc
        >>> doc = Doc(nlp.vocab, words=["hello", "world", "!"], spaces=[True, False, False])

    DOCS: https://spacy.io/api/doc
    """

    @classmethod
    def set_extension(cls, name, **kwargs):
        """Define a custom attribute which becomes available as `Doc._`.

        name (str): Name of the attribute to set.
        default: Optional default value of the attribute.
        getter (callable): Optional getter function.
        setter (callable): Optional setter function.
        method (callable): Optional method for method extension.
        force (bool): Force overwriting existing attribute.

        DOCS: https://spacy.io/api/doc#set_extension
        USAGE: https://spacy.io/usage/processing-pipelines#custom-components-attributes
        """
        if cls.has_extension(name) and not kwargs.get("force", False):
            raise ValueError(Errors.E090.format(name=name, obj="Doc"))
        Underscore.doc_extensions[name] = get_ext_args(**kwargs)

    @classmethod
    def get_extension(cls, name):
        """Look up a previously registered extension by name.

        name (str): Name of the extension.
        RETURNS (tuple): A `(default, method, getter, setter)` tuple.

        DOCS: https://spacy.io/api/doc#get_extension
        """
        return Underscore.doc_extensions.get(name)

    @classmethod
    def has_extension(cls, name):
        """Check whether an extension has been registered.

        name (str): Name of the extension.
        RETURNS (bool): Whether the extension has been registered.

        DOCS: https://spacy.io/api/doc#has_extension
        """
        return name in Underscore.doc_extensions

    @classmethod
    def remove_extension(cls, name):
        """Remove a previously registered extension.

        name (str): Name of the extension.
        RETURNS (tuple): A `(default, method, getter, setter)` tuple of the
            removed extension.

        DOCS: https://spacy.io/api/doc#remove_extension
        """
        if not cls.has_extension(name):
            raise ValueError(Errors.E046.format(name=name))
        return Underscore.doc_extensions.pop(name)

    def __init__(
        self,
        Vocab vocab,
        words=None,
        spaces=None,
        *,
        user_data=None,
        tags=None,
        pos=None,
        morphs=None,
        lemmas=None,
        heads=None,
        deps=None,
        sent_starts=None,
        ents=None,
    ):
        """Create a Doc object.

        vocab (Vocab): A vocabulary object, which must match any models you
            want to use (e.g. tokenizer, parser, entity recognizer).
        words (Optional[List[Union[str, int]]]): A list of unicode strings or
            hash values to add to the document as words. If `None`, defaults to
            empty list.
        spaces (Optional[List[bool]]): A list of boolean values, of the same
            length as `words`. `True` means that the word is followed by a space,
            `False` means it is not. If `None`, defaults to `[True]*len(words)`
        user_data (dict or None): Optional extra data to attach to the Doc.
        tags (Optional[List[str]]): A list of unicode strings, of the same
            length as words, to assign as token.tag. Defaults to None.
        pos (Optional[List[str]]): A list of unicode strings, of the same
            length as words, to assign as token.pos. Defaults to None.
        morphs (Optional[List[str]]): A list of unicode strings, of the same
            length as words, to assign as token.morph. Defaults to None.
        lemmas (Optional[List[str]]): A list of unicode strings, of the same
            length as words, to assign as token.lemma. Defaults to None.
        heads (Optional[List[int]]): A list of values, of the same length as
            words, to assign as heads. Head indices are the position of the
            head in the doc. Defaults to None.
        deps (Optional[List[str]]): A list of unicode strings, of the same
            length as words, to assign as token.dep. Defaults to None.
        sent_starts (Optional[List[Union[bool, None]]]): A list of values, of
            the same length as words, to assign as token.is_sent_start. Will be
            overridden by heads if heads is provided. Defaults to None.
        ents (Optional[List[str]]): A list of unicode strings, of the same
            length as words, as IOB tags to assign as token.ent_iob and
            token.ent_type. Defaults to None.

        DOCS: https://spacy.io/api/doc#init
        """
        self.vocab = vocab
        size = max(20, (len(words) if words is not None else 0))
        self.mem = Pool()
        self.spans = SpanGroups(self)
        # Guarantee self.lex[i-x], for any i >= 0 and x < padding is in bounds
        # However, we need to remember the true starting places, so that we can
        # realloc.
        assert size + (PADDING*2) > 0
        data_start = <TokenC*>self.mem.alloc(size + (PADDING*2), sizeof(TokenC))
        cdef int i
        for i in range(size + (PADDING*2)):
            data_start[i].lex = &EMPTY_LEXEME
            data_start[i].l_edge = i
            data_start[i].r_edge = i
        self.c = data_start + PADDING
        self.max_length = size
        self.length = 0
        self.sentiment = 0.0
        self.cats = {}
        self.user_hooks = {}
        self.user_token_hooks = {}
        self.user_span_hooks = {}
        self.tensor = numpy.zeros((0,), dtype="float32")
        self.user_data = {} if user_data is None else user_data
        self._vector = None
        self.noun_chunks_iterator = self.vocab.get_noun_chunks
        cdef bint has_space
        if words is None and spaces is not None:
            raise ValueError(Errors.E908)
        elif spaces is None and words is not None:
            self.has_unknown_spaces = True
        else:
            self.has_unknown_spaces = False
        words = words if words is not None else []
        spaces = spaces if spaces is not None else ([True] * len(words))
        if len(spaces) != len(words):
            raise ValueError(Errors.E027)
        cdef const LexemeC* lexeme
        for word, has_space in zip(words, spaces):
<<<<<<< HEAD
            if isinstance(word, unicode):
                lexeme = self.vocab.get(self.vocab.mem, word)
=======
            if isinstance(word, str):
                lexeme = self.vocab.get(self.mem, word)
>>>>>>> 47a29168
            elif isinstance(word, bytes):
                raise ValueError(Errors.E028.format(value=word))
            else:
                try:
                    lexeme = self.vocab.get_by_orth(self.vocab.mem, word)
                except TypeError:
                    raise TypeError(Errors.E1022.format(wtype=type(word)))
            self.push_back(lexeme, has_space)

        if heads is not None:
            heads = [head - i if head is not None else 0 for i, head in enumerate(heads)]
        if deps is not None:
            MISSING_DEP_ = self.vocab.strings[MISSING_DEP]
            deps = [dep if dep is not None else MISSING_DEP_ for dep in deps]
        if deps and not heads:
            heads = [0] * len(deps)
        if heads and not deps:
            raise ValueError(Errors.E1017)
        if sent_starts is not None:
            for i in range(len(sent_starts)):
                if sent_starts[i] is True:
                    sent_starts[i] = 1
                elif sent_starts[i] is False:
                    sent_starts[i] = -1
                elif sent_starts[i] is None or sent_starts[i] not in [-1, 0, 1]:
                    sent_starts[i] = 0
        if pos is not None:
            for pp in set(pos):
                if pp not in parts_of_speech.IDS:
                    raise ValueError(Errors.E1021.format(pp=pp))
        ent_iobs = None
        ent_types = None
        if ents is not None:
            iob_strings = Token.iob_strings()
            # make valid IOB2 out of IOB1 or IOB2
            for i, ent in enumerate(ents):
                if ent is "":
                    ents[i] = None
                elif ent is not None and not isinstance(ent, str):
                    raise ValueError(Errors.E177.format(tag=ent))
                if i < len(ents) - 1:
                    # OI -> OB
                    if (ent is None or ent.startswith("O")) and \
                            (ents[i+1] is not None and ents[i+1].startswith("I")):
                        ents[i+1] = "B" + ents[i+1][1:]
                    # B-TYPE1 I-TYPE2 or I-TYPE1 I-TYPE2 -> B/I-TYPE1 B-TYPE2
                    if ent is not None and ents[i+1] is not None and \
                            (ent.startswith("B") or ent.startswith("I")) and \
                            ents[i+1].startswith("I") and \
                            ent[1:] != ents[i+1][1:]:
                        ents[i+1] = "B" + ents[i+1][1:]
            ent_iobs = []
            ent_types = []
            for ent in ents:
                if ent is None:
                    ent_iobs.append(iob_strings.index(""))
                    ent_types.append("")
                elif ent == "O":
                    ent_iobs.append(iob_strings.index(ent))
                    ent_types.append("")
                else:
                    if len(ent) < 3 or ent[1] != "-":
                        raise ValueError(Errors.E177.format(tag=ent))
                    ent_iob, ent_type = ent.split("-", 1)
                    if ent_iob not in iob_strings:
                        raise ValueError(Errors.E177.format(tag=ent))
                    ent_iob = iob_strings.index(ent_iob)
                    ent_iobs.append(ent_iob)
                    ent_types.append(ent_type)
        headings = []
        values = []
        annotations = [pos, heads, deps, lemmas, tags, morphs, sent_starts, ent_iobs, ent_types]
        possible_headings = [POS, HEAD, DEP, LEMMA, TAG, MORPH, SENT_START, ENT_IOB, ENT_TYPE]
        for a, annot in enumerate(annotations):
            if annot is not None:
                if len(annot) != len(words):
                    raise ValueError(Errors.E189)
                headings.append(possible_headings[a])
                if annot is not heads and annot is not sent_starts and annot is not ent_iobs:
                    values.extend(annot)
        for value in values:
            if value is not None:
                self.vocab.strings.add(value)

        # if there are any other annotations, set them
        if headings:
            attrs = self.to_array(headings)

            j = 0
            for annot in annotations:
                if annot:
                    if annot is heads or annot is sent_starts or annot is ent_iobs:
                        for i in range(len(words)):
                            if attrs.ndim == 1:
                                attrs[i] = annot[i]
                            else:
                                attrs[i, j] = annot[i]
                    elif annot is morphs:
                        for i in range(len(words)):
                            morph_key = vocab.morphology.add(morphs[i])
                            if attrs.ndim == 1:
                                attrs[i] = morph_key
                            else:
                                attrs[i, j] = morph_key
                    else:
                        for i in range(len(words)):
                            if attrs.ndim == 1:
                                attrs[i] = self.vocab.strings[annot[i]]
                            else:
                                attrs[i, j] = self.vocab.strings[annot[i]]
                    j += 1
            self.from_array(headings, attrs)

    @property
    def _(self):
        """Custom extension attributes registered via `set_extension`."""
        return Underscore(Underscore.doc_extensions, self)

    @property
    def is_tagged(self):
        warnings.warn(Warnings.W107.format(prop="is_tagged", attr="TAG"), DeprecationWarning)
        return self.has_annotation("TAG")

    @property
    def is_parsed(self):
        warnings.warn(Warnings.W107.format(prop="is_parsed", attr="DEP"), DeprecationWarning)
        return self.has_annotation("DEP")

    @property
    def is_nered(self):
        warnings.warn(Warnings.W107.format(prop="is_nered", attr="ENT_IOB"), DeprecationWarning)
        return self.has_annotation("ENT_IOB")

    @property
    def is_sentenced(self):
        warnings.warn(Warnings.W107.format(prop="is_sentenced", attr="SENT_START"), DeprecationWarning)
        return self.has_annotation("SENT_START")

    def has_annotation(self, attr, *, require_complete=False):
        """Check whether the doc contains annotation on a token attribute.

        attr (Union[int, str]): The attribute string name or int ID.
        require_complete (bool): Whether to check that the attribute is set on
            every token in the doc.
        RETURNS (bool): Whether annotation is present.

        DOCS: https://spacy.io/api/doc#has_annotation
        """

        # empty docs are always annotated
        if self.length == 0:
            return True
        cdef int i
        cdef int range_start = 0
        if attr == "IS_SENT_START" or attr == self.vocab.strings["IS_SENT_START"]:
            attr = SENT_START
        attr = intify_attr(attr)
        # adjust attributes
        if attr == HEAD:
            # HEAD does not have an unset state, so rely on DEP
            attr = DEP
        # special cases for sentence boundaries
        if attr == SENT_START:
            if "sents" in self.user_hooks:
                return True
            # docs of length 1 always have sentence boundaries
            if self.length == 1:
                return True
            range_start = 1
        if require_complete:
            return all(Token.get_struct_attr(&self.c[i], attr) for i in range(range_start, self.length))
        else:
            return any(Token.get_struct_attr(&self.c[i], attr) for i in range(range_start, self.length))

    def __getitem__(self, object i):
        """Get a `Token` or `Span` object.

        i (int or tuple) The index of the token, or the slice of the document
            to get.
        RETURNS (Token or Span): The token at `doc[i]]`, or the span at
            `doc[start : end]`.

        EXAMPLE:
            >>> doc[i]
            Get the `Token` object at position `i`, where `i` is an integer.
            Negative indexing is supported, and follows the usual Python
            semantics, i.e. `doc[-2]` is `doc[len(doc) - 2]`.

            >>> doc[start : end]]
            Get a `Span` object, starting at position `start` and ending at
            position `end`, where `start` and `end` are token indices. For
            instance, `doc[2:5]` produces a span consisting of tokens 2, 3 and
            4. Stepped slices (e.g. `doc[start : end : step]`) are not
            supported, as `Span` objects must be contiguous (cannot have gaps).
            You can use negative indices and open-ended ranges, which have
            their normal Python semantics.

        DOCS: https://spacy.io/api/doc#getitem
        """
        if isinstance(i, slice):
            start, stop = util.normalize_slice(len(self), i.start, i.stop, i.step)
            return Span(self, start, stop, label=0)
        if i < 0:
            i = self.length + i
        bounds_check(i, self.length, PADDING)
        return Token.cinit(self.vocab, &self.c[i], i, self)

    def __iter__(self):
        """Iterate over `Token`  objects, from which the annotations can be
        easily accessed. This is the main way of accessing `Token` objects,
        which are the main way annotations are accessed from Python. If faster-
        than-Python speeds are required, you can instead access the annotations
        as a numpy array, or access the underlying C data directly from Cython.

        DOCS: https://spacy.io/api/doc#iter
        """
        cdef int i
        for i in range(self.length):
            yield Token.cinit(self.vocab, &self.c[i], i, self)

    def __len__(self):
        """The number of tokens in the document.

        RETURNS (int): The number of tokens in the document.

        DOCS: https://spacy.io/api/doc#len
        """
        return self.length

    def __unicode__(self):
        return "".join([t.text_with_ws for t in self])

    def __bytes__(self):
        return "".join([t.text_with_ws for t in self]).encode("utf-8")

    def __str__(self):
        return self.__unicode__()

    def __repr__(self):
        return self.__str__()

    @property
    def doc(self):
        return self

    def char_span(self, int start_idx, int end_idx, label=0, kb_id=0, vector=None, alignment_mode="strict"):
        """Create a `Span` object from the slice
        `doc.text[start_idx : end_idx]`. Returns None if no valid `Span` can be
        created.

        doc (Doc): The parent document.
        start_idx (int): The index of the first character of the span.
        end_idx (int): The index of the first character after the span.
        label (uint64 or string): A label to attach to the Span, e.g. for
            named entities.
        kb_id (uint64 or string):  An ID from a KB to capture the meaning of a
            named entity.
        vector (ndarray[ndim=1, dtype='float32']): A meaning representation of
            the span.
        alignment_mode (str): How character indices are aligned to token
            boundaries. Options: "strict" (character indices must be aligned
            with token boundaries), "contract" (span of all tokens completely
            within the character span), "expand" (span of all tokens at least
            partially covered by the character span). Defaults to "strict".
        RETURNS (Span): The newly constructed object.

        DOCS: https://spacy.io/api/doc#char_span
        """
        if not isinstance(label, int):
            label = self.vocab.strings.add(label)
        if not isinstance(kb_id, int):
            kb_id = self.vocab.strings.add(kb_id)
        alignment_modes = ("strict", "contract", "expand")
        if alignment_mode not in alignment_modes:
            raise ValueError(
                Errors.E202.format(
                    name="alignment",
                    mode=alignment_mode,
                    modes=", ".join(alignment_modes),
                )
            )
        cdef int start = token_by_char(self.c, self.length, start_idx)
        if start < 0 or (alignment_mode == "strict" and start_idx != self[start].idx):
            return None
        # end_idx is exclusive, so find the token at one char before
        cdef int end = token_by_char(self.c, self.length, end_idx - 1)
        if end < 0 or (alignment_mode == "strict" and end_idx != self[end].idx + len(self[end])):
            return None
        # Adjust start and end by alignment_mode
        if alignment_mode == "contract":
            if self[start].idx < start_idx:
                start += 1
            if end_idx < self[end].idx + len(self[end]):
                end -= 1
            # if no tokens are completely within the span, return None
            if end < start:
                return None
        elif alignment_mode == "expand":
            # Don't consider the trailing whitespace to be part of the previous
            # token
            if start_idx == self[start].idx + len(self[start]):
                start += 1
        # Currently we have the token index, we want the range-end index
        end += 1
        cdef Span span = Span(self, start, end, label=label, kb_id=kb_id, vector=vector)
        return span

    def similarity(self, other):
        """Make a semantic similarity estimate. The default estimate is cosine
        similarity using an average of word vectors.

        other (object): The object to compare with. By default, accepts `Doc`,
            `Span`, `Token` and `Lexeme` objects.
        RETURNS (float): A scalar similarity score. Higher is more similar.

        DOCS: https://spacy.io/api/doc#similarity
        """
        if "similarity" in self.user_hooks:
            return self.user_hooks["similarity"](self, other)
        if isinstance(other, (Lexeme, Token)) and self.length == 1:
            if self.c[0].lex.orth == other.orth:
                return 1.0
        elif isinstance(other, (Span, Doc)) and len(self) == len(other):
            similar = True
            for i in range(self.length):
                if self[i].orth != other[i].orth:
                    similar = False
                    break
            if similar:
                return 1.0
        if self.vocab.vectors.n_keys == 0:
            warnings.warn(Warnings.W007.format(obj="Doc"))
        if self.vector_norm == 0 or other.vector_norm == 0:
            warnings.warn(Warnings.W008.format(obj="Doc"))
            return 0.0
        vector = self.vector
        xp = get_array_module(vector)
        result = xp.dot(vector, other.vector) / (self.vector_norm * other.vector_norm)
        # ensure we get a scalar back (numpy does this automatically but cupy doesn't)
        return result.item()

    @property
    def has_vector(self):
        """A boolean value indicating whether a word vector is associated with
        the object.

        RETURNS (bool): Whether a word vector is associated with the object.

        DOCS: https://spacy.io/api/doc#has_vector
        """
        if "has_vector" in self.user_hooks:
            return self.user_hooks["has_vector"](self)
        elif self.vocab.vectors.size:
            return True
        elif self.tensor.size:
            return True
        else:
            return False

    property vector:
        """A real-valued meaning representation. Defaults to an average of the
        token vectors.

        RETURNS (numpy.ndarray[ndim=1, dtype='float32']): A 1D numpy array
            representing the document's semantics.

        DOCS: https://spacy.io/api/doc#vector
        """
        def __get__(self):
            if "vector" in self.user_hooks:
                return self.user_hooks["vector"](self)
            if self._vector is not None:
                return self._vector
            xp = get_array_module(self.vocab.vectors.data)
            if not len(self):
                self._vector = xp.zeros((self.vocab.vectors_length,), dtype="f")
                return self._vector
            elif self.vocab.vectors.size > 0:
                self._vector = sum(t.vector for t in self) / len(self)
                return self._vector
            elif self.tensor.size > 0:
                self._vector = self.tensor.mean(axis=0)
                return self._vector
            else:
                return xp.zeros((self.vocab.vectors_length,), dtype="float32")

        def __set__(self, value):
            self._vector = value

    property vector_norm:
        """The L2 norm of the document's vector representation.

        RETURNS (float): The L2 norm of the vector representation.

        DOCS: https://spacy.io/api/doc#vector_norm
        """
        def __get__(self):
            if "vector_norm" in self.user_hooks:
                return self.user_hooks["vector_norm"](self)
            cdef float value
            cdef double norm = 0
            if self._vector_norm is None:
                norm = 0.0
                for value in self.vector:
                    norm += value * value
                self._vector_norm = sqrt(norm) if norm != 0 else 0
            return self._vector_norm

        def __set__(self, value):
            self._vector_norm = value

    @property
    def text(self):
        """A unicode representation of the document text.

        RETURNS (str): The original verbatim text of the document.
        """
        return "".join(t.text_with_ws for t in self)

    @property
    def text_with_ws(self):
        """An alias of `Doc.text`, provided for duck-type compatibility with
        `Span` and `Token`.

        RETURNS (str): The original verbatim text of the document.
        """
        return self.text

    property ents:
        """The named entities in the document. Returns a tuple of named entity
        `Span` objects, if the entity recognizer has been applied.

        RETURNS (tuple): Entities in the document, one `Span` per entity.

        DOCS: https://spacy.io/api/doc#ents
        """
        def __get__(self):
            cdef int i
            cdef const TokenC* token
            cdef int start = -1
            cdef attr_t label = 0
            cdef attr_t kb_id = 0
            output = []
            for i in range(self.length):
                token = &self.c[i]
                if token.ent_iob == 1:
                    if start == -1:
                        seq = [f"{t.text}|{t.ent_iob_}" for t in self[i-5:i+5]]
                        raise ValueError(Errors.E093.format(seq=" ".join(seq)))
                elif token.ent_iob == 2 or token.ent_iob == 0 or \
                        (token.ent_iob == 3 and token.ent_type == 0):
                    if start != -1:
                        output.append(Span(self, start, i, label=label, kb_id=kb_id))
                    start = -1
                    label = 0
                    kb_id = 0
                elif token.ent_iob == 3:
                    if start != -1:
                        output.append(Span(self, start, i, label=label, kb_id=kb_id))
                    start = i
                    label = token.ent_type
                    kb_id = token.ent_kb_id
            if start != -1:
                output.append(Span(self, start, self.length, label=label, kb_id=kb_id))
            # remove empty-label spans
            output = [o for o in output if o.label_ != ""]
            return tuple(output)

        def __set__(self, ents):
            # TODO:
            # 1. Test basic data-driven ORTH gazetteer
            # 2. Test more nuanced date and currency regex
            cdef attr_t entity_type, kb_id
            cdef int ent_start, ent_end
            ent_spans = []
            for ent_info in ents:
                entity_type_, kb_id, ent_start, ent_end = get_entity_info(ent_info)
                if isinstance(entity_type_, str):
                    self.vocab.strings.add(entity_type_)
                span = Span(self, ent_start, ent_end, label=entity_type_, kb_id=kb_id)
                ent_spans.append(span)
            self.set_ents(ent_spans, default=SetEntsDefault.outside)

    def set_ents(self, entities, *, blocked=None, missing=None, outside=None, default=SetEntsDefault.outside):
        """Set entity annotation.

        entities (List[Span]): Spans with labels to set as entities.
        blocked (Optional[List[Span]]): Spans to set as 'blocked' (never an
            entity) for spacy's built-in NER component. Other components may
            ignore this setting.
        missing (Optional[List[Span]]): Spans with missing/unknown entity
            information.
        outside (Optional[List[Span]]): Spans outside of entities (O in IOB).
        default (str): How to set entity annotation for tokens outside of any
            provided spans. Options: "blocked", "missing", "outside" and
            "unmodified" (preserve current state). Defaults to "outside".
        """
        if default not in SetEntsDefault.values():
            raise ValueError(Errors.E1011.format(default=default, modes=", ".join(SetEntsDefault)))

        # Ignore spans with missing labels
        entities = [ent for ent in entities if ent.label > 0]

        if blocked is None:
            blocked = tuple()
        if missing is None:
            missing = tuple()
        if outside is None:
            outside = tuple()

        # Find all tokens covered by spans and check that none are overlapping
        cdef int i
        seen_tokens = set()
        for span in itertools.chain.from_iterable([entities, blocked, missing, outside]):
            if not isinstance(span, Span):
                raise ValueError(Errors.E1012.format(span=span))
            for i in range(span.start, span.end):
                if i in seen_tokens:
                    raise ValueError(Errors.E1010.format(i=i))
                seen_tokens.add(i)

        # Set all specified entity information
        for span in entities:
            for i in range(span.start, span.end):
                if i == span.start:
                    self.c[i].ent_iob = 3
                else:
                    self.c[i].ent_iob = 1
                self.c[i].ent_type = span.label
                self.c[i].ent_kb_id = span.kb_id
        for span in blocked:
            for i in range(span.start, span.end):
                self.c[i].ent_iob = 3
                self.c[i].ent_type = 0
        for span in missing:
            for i in range(span.start, span.end):
                self.c[i].ent_iob = 0
                self.c[i].ent_type = 0
        for span in outside:
            for i in range(span.start, span.end):
                self.c[i].ent_iob = 2
                self.c[i].ent_type = 0

        # Set tokens outside of all provided spans
        if default != SetEntsDefault.unmodified:
            for i in range(self.length):
                if i not in seen_tokens:
                    self.c[i].ent_type = 0
                    if default == SetEntsDefault.outside:
                        self.c[i].ent_iob = 2
                    elif default == SetEntsDefault.missing:
                        self.c[i].ent_iob = 0
                    elif default == SetEntsDefault.blocked:
                        self.c[i].ent_iob = 3

        # Fix any resulting inconsistent annotation
        for i in range(self.length - 1):
            # I must follow B or I: convert I to B
            if (self.c[i].ent_iob == 0 or self.c[i].ent_iob == 2) and \
                    self.c[i+1].ent_iob == 1:
                self.c[i+1].ent_iob = 3
            # Change of type with BI or II: convert second I to B
            if self.c[i].ent_type != self.c[i+1].ent_type and \
                    (self.c[i].ent_iob == 3 or self.c[i].ent_iob == 1) and \
                    self.c[i+1].ent_iob == 1:
                self.c[i+1].ent_iob = 3

    @property
    def noun_chunks(self):
        """Iterate over the base noun phrases in the document. Yields base
        noun-phrase #[code Span] objects, if the language has a noun chunk iterator.
        Raises a NotImplementedError otherwise.

        A base noun phrase, or "NP chunk", is a noun
        phrase that does not permit other NPs to be nested within it – so no
        NP-level coordination, no prepositional phrases, and no relative
        clauses.

        YIELDS (Span): Noun chunks in the document.

        DOCS: https://spacy.io/api/doc#noun_chunks
        """
        if self.noun_chunks_iterator is None:
            raise NotImplementedError(Errors.E894.format(lang=self.vocab.lang))

        # Accumulate the result before beginning to iterate over it. This
        # prevents the tokenization from being changed out from under us
        # during the iteration. The tricky thing here is that Span accepts
        # its tokenization changing, so it's okay once we have the Span
        # objects. See Issue #375.
        spans = []
        for start, end, label in self.noun_chunks_iterator(self):
            spans.append(Span(self, start, end, label=label))
        for span in spans:
            yield span

    @property
    def sents(self):
        """Iterate over the sentences in the document. Yields sentence `Span`
        objects. Sentence spans have no label.

        YIELDS (Span): Sentences in the document.

        DOCS: https://spacy.io/api/doc#sents
        """
        if not self.has_annotation("SENT_START"):
            raise ValueError(Errors.E030)
        if "sents" in self.user_hooks:
            yield from self.user_hooks["sents"](self)
        else:
            start = 0
            for i in range(1, self.length):
                if self.c[i].sent_start == 1:
                    yield Span(self, start, i)
                    start = i
            if start != self.length:
                yield Span(self, start, self.length)

    @property
    def lang(self):
        """RETURNS (uint64): ID of the language of the doc's vocabulary."""
        return self.vocab.strings[self.vocab.lang]

    @property
    def lang_(self):
        """RETURNS (str): Language of the doc's vocabulary, e.g. 'en'."""
        return self.vocab.lang

    cdef int push_back(self, LexemeOrToken lex_or_tok, bint has_space) except -1:
        if self.length == self.max_length:
            self._realloc(self.length * 2)
        cdef TokenC* t = &self.c[self.length]
        if LexemeOrToken is const_TokenC_ptr:
            t[0] = lex_or_tok[0]
        else:
            t.lex = lex_or_tok
        if self.length == 0:
            t.idx = 0
        else:
            t.idx = (t-1).idx + (t-1).lex.length + (t-1).spacy
        t.l_edge = self.length
        t.r_edge = self.length
        if t.lex.orth == 0:
            raise ValueError(Errors.E031.format(i=self.length))
        t.spacy = has_space
        self.length += 1
        if self.length == 1:
            # Set token.sent_start to 1 for first token. See issue #2869
            self.c[0].sent_start = 1
        return t.idx + t.lex.length + t.spacy

    @cython.boundscheck(False)
    cpdef np.ndarray to_array(self, object py_attr_ids):
        """Export given token attributes to a numpy `ndarray`.
        If `attr_ids` is a sequence of M attributes, the output array will be
        of shape `(N, M)`, where N is the length of the `Doc` (in tokens). If
        `attr_ids` is a single attribute, the output shape will be (N,). You
        can specify attributes by integer ID (e.g. spacy.attrs.LEMMA) or
        string name (e.g. 'LEMMA' or 'lemma').

        py_attr_ids (list[]): A list of attributes (int IDs or string names).
        RETURNS (numpy.ndarray[long, ndim=2]): A feature matrix, with one row
            per word, and one column per attribute indicated in the input
            `attr_ids`.

        EXAMPLE:
            >>> from spacy.attrs import LOWER, POS, ENT_TYPE, IS_ALPHA
            >>> doc = nlp(text)
            >>> # All strings mapped to integers, for easy export to numpy
            >>> np_array = doc.to_array([LOWER, POS, ENT_TYPE, IS_ALPHA])
        """
        cdef int i, j
        cdef attr_id_t feature
        cdef np.ndarray[attr_t, ndim=2] output
        # Handle scalar/list inputs of strings/ints for py_attr_ids
        # See also #3064
        if isinstance(py_attr_ids, str):
            # Handle inputs like doc.to_array('ORTH')
            py_attr_ids = [py_attr_ids]
        elif not hasattr(py_attr_ids, "__iter__"):
            # Handle inputs like doc.to_array(ORTH)
            py_attr_ids = [py_attr_ids]
        # Allow strings, e.g. 'lemma' or 'LEMMA'
        try:
            py_attr_ids = [(IDS[id_.upper()] if hasattr(id_, "upper") else id_)
                       for id_ in py_attr_ids]
        except KeyError as msg:
            keys = [k for k in IDS.keys() if not k.startswith("FLAG")]
            raise KeyError(Errors.E983.format(dict="IDS", key=msg, keys=keys)) from None
        # Make an array from the attributes --- otherwise our inner loop is
        # Python dict iteration.
        cdef np.ndarray attr_ids = numpy.asarray(py_attr_ids, dtype="i")
        output = numpy.ndarray(shape=(self.length, len(attr_ids)), dtype=numpy.uint64)
        c_output = <attr_t*>output.data
        c_attr_ids = <attr_id_t*>attr_ids.data
        cdef TokenC* token
        cdef int nr_attr = attr_ids.shape[0]
        for i in range(self.length):
            token = &self.c[i]
            for j in range(nr_attr):
                c_output[i*nr_attr + j] = get_token_attr(token, c_attr_ids[j])
        # Handle 1d case
        return output if len(attr_ids) >= 2 else output.reshape((self.length,))

    def count_by(self, attr_id_t attr_id, exclude=None, object counts=None):
        """Count the frequencies of a given attribute. Produces a dict of
        `{attribute (int): count (ints)}` frequencies, keyed by the values of
        the given attribute ID.

        attr_id (int): The attribute ID to key the counts.
        RETURNS (dict): A dictionary mapping attributes to integer counts.

        DOCS: https://spacy.io/api/doc#count_by
        """
        cdef int i
        cdef attr_t attr
        cdef size_t count

        if counts is None:
            counts = Counter()
            output_dict = True
        else:
            output_dict = False
        # Take this check out of the loop, for a bit of extra speed
        if exclude is None:
            for i in range(self.length):
                counts[get_token_attr(&self.c[i], attr_id)] += 1
        else:
            for i in range(self.length):
                if not exclude(self[i]):
                    counts[get_token_attr(&self.c[i], attr_id)] += 1
        if output_dict:
            return dict(counts)

    def _realloc(self, new_size):
        if new_size < self.max_length:
            return
        self.max_length = new_size
        n = new_size + (PADDING * 2)
        # What we're storing is a "padded" array. We've jumped forward PADDING
        # places, and are storing the pointer to that. This way, we can access
        # words out-of-bounds, and get out-of-bounds markers.
        # Now that we want to realloc, we need the address of the true start,
        # so we jump the pointer back PADDING places.
        cdef TokenC* data_start = self.c - PADDING
        data_start = <TokenC*>self.mem.realloc(data_start, n * sizeof(TokenC))
        self.c = data_start + PADDING
        cdef int i
        for i in range(self.length, self.max_length + PADDING):
            self.c[i].lex = &EMPTY_LEXEME

    def from_array(self, attrs, array):
        """Load attributes from a numpy array. Write to a `Doc` object, from an
        `(M, N)` array of attributes.

        attrs (list) A list of attribute ID ints.
        array (numpy.ndarray[ndim=2, dtype='int32']): The attribute values.
        RETURNS (Doc): Itself.

        DOCS: https://spacy.io/api/doc#from_array
        """
        # Handle scalar/list inputs of strings/ints for py_attr_ids
        # See also #3064
        if isinstance(attrs, str):
            # Handle inputs like doc.to_array('ORTH')
            attrs = [attrs]
        elif not hasattr(attrs, "__iter__"):
            # Handle inputs like doc.to_array(ORTH)
            attrs = [attrs]
        # Allow strings, e.g. 'lemma' or 'LEMMA'
        attrs = [(IDS[id_.upper()] if hasattr(id_, "upper") else id_)
                 for id_ in attrs]
        if array.dtype != numpy.uint64:
            warnings.warn(Warnings.W028.format(type=array.dtype))

        cdef int i, col
        cdef int32_t abs_head_index
        cdef attr_id_t attr_id
        cdef TokenC* tokens = self.c
        cdef int length = len(array)
        if length != len(self):
            raise ValueError(Errors.E971.format(array_length=length, doc_length=len(self)))

        # Get set up for fast loading
        cdef Pool mem = Pool()
        cdef int n_attrs = len(attrs)
        # attrs should not be empty, but make sure to avoid zero-length mem alloc
        assert n_attrs > 0
        attr_ids = <attr_id_t*>mem.alloc(n_attrs, sizeof(attr_id_t))
        for i, attr_id in enumerate(attrs):
            attr_ids[i] = attr_id
        if len(array.shape) == 1:
            array = array.reshape((array.size, 1))
        cdef np.ndarray transposed_array = numpy.ascontiguousarray(array.T)
        values = <const uint64_t*>transposed_array.data
        stride = transposed_array.shape[1]
        # Check that all heads are within the document bounds
        if HEAD in attrs:
            col = attrs.index(HEAD)
            for i in range(length):
                # cast index to signed int
                abs_head_index = <int32_t>values[col * stride + i]
                abs_head_index += i
                if abs_head_index < 0 or abs_head_index >= length:
                    raise ValueError(
                        Errors.E190.format(
                            index=i,
                            value=array[i, col],
                            rel_head_index=abs_head_index-i
                        )
                    )
        # Verify ENT_IOB are proper integers
        if ENT_IOB in attrs:
            iob_strings = Token.iob_strings()
            col = attrs.index(ENT_IOB)
            n_iob_strings = len(iob_strings)
            for i in range(length):
                value = values[col * stride + i]
                if value < 0 or value >= n_iob_strings:
                    raise ValueError(
                        Errors.E982.format(
                            values=iob_strings,
                            value=value
                        )
                    )
        # Now load the data
        for i in range(length):
            token = &self.c[i]
            for j in range(n_attrs):
                value = values[j * stride + i]
                if attr_ids[j] == MORPH:
                    # add morph to morphology table
                    self.vocab.morphology.add(self.vocab.strings[value])
                Token.set_struct_attr(token, attr_ids[j], value)
        # If document is parsed, set children and sentence boundaries
        if HEAD in attrs and DEP in attrs:
            col = attrs.index(DEP)
            if array[:, col].any():
                set_children_from_heads(self.c, 0, length)
        return self

    @staticmethod
    def from_docs(docs, ensure_whitespace=True, attrs=None):
        """Concatenate multiple Doc objects to form a new one. Raises an error
        if the `Doc` objects do not all share the same `Vocab`.

        docs (list): A list of Doc objects.
        ensure_whitespace (bool): Insert a space between two adjacent docs whenever the first doc does not end in whitespace.
        attrs (list): Optional list of attribute ID ints or attribute name strings.
        RETURNS (Doc): A doc that contains the concatenated docs, or None if no docs were given.

        DOCS: https://spacy.io/api/doc#from_docs
        """
        if not docs:
            return None

        vocab = {doc.vocab for doc in docs}
        if len(vocab) > 1:
            raise ValueError(Errors.E999)
        (vocab,) = vocab

        if attrs is None:
            attrs = list(Doc._get_array_attrs())
        else:
            if any(isinstance(attr, str) for attr in attrs):     # resolve attribute names
                attrs = [intify_attr(attr) for attr in attrs]    # intify_attr returns None for invalid attrs
            attrs = list(attr for attr in set(attrs) if attr)    # filter duplicates, remove None if present
        if SPACY not in attrs:
            attrs.append(SPACY)

        concat_words = []
        concat_spaces = []
        concat_user_data = {}
        concat_spans = defaultdict(list)
        char_offset = 0
        for doc in docs:
            concat_words.extend(t.text for t in doc)
            concat_spaces.extend(bool(t.whitespace_) for t in doc)

            for key, value in doc.user_data.items():
                if isinstance(key, tuple) and len(key) == 4 and key[0] == "._.":
                    data_type, name, start, end = key
                    if start is not None or end is not None:
                        start += char_offset
                        if end is not None:
                            end += char_offset
                        concat_user_data[(data_type, name, start, end)] = copy.copy(value)
                    else:
                        warnings.warn(Warnings.W101.format(name=name))
                else:
                    warnings.warn(Warnings.W102.format(key=key, value=value))
            for key in doc.spans:
                # if a spans key is in any doc, include it in the merged doc
                # even if it is empty
                if key not in concat_spans:
                    concat_spans[key] = []
                for span in doc.spans[key]:
                    concat_spans[key].append((
                        span.start_char + char_offset,
                        span.end_char + char_offset,
                        span.label,
                        span.kb_id,
                        span.text, # included as a check
                    ))
            char_offset += len(doc.text)
            if len(doc) > 0 and ensure_whitespace and not doc[-1].is_space and not bool(doc[-1].whitespace_):
                char_offset += 1

        arrays = [doc.to_array(attrs) for doc in docs]

        if ensure_whitespace:
            spacy_index = attrs.index(SPACY)
            for i, array in enumerate(arrays[:-1]):
                if len(array) > 0 and not docs[i][-1].is_space:
                    array[-1][spacy_index] = 1
            if len(concat_spaces) > 0:
                token_offset = -1
                for doc in docs[:-1]:
                    token_offset += len(doc)
                    if len(doc) > 0 and not doc[-1].is_space:
                        concat_spaces[token_offset] = True

        concat_array = numpy.concatenate(arrays)

        concat_doc = Doc(vocab, words=concat_words, spaces=concat_spaces, user_data=concat_user_data)

        concat_doc.from_array(attrs, concat_array)

        for key in concat_spans:
            if key not in concat_doc.spans:
                concat_doc.spans[key] = []
            for span_tuple in concat_spans[key]:
                span = concat_doc.char_span(
                        span_tuple[0],
                        span_tuple[1],
                        label=span_tuple[2],
                        kb_id=span_tuple[3],
                )
                text = span_tuple[4]
                if span is not None and span.text == text:
                    concat_doc.spans[key].append(span)
                else:
                    raise ValueError(Errors.E873.format(key=key, text=text))

        return concat_doc

    def get_lca_matrix(self):
        """Calculates a matrix of Lowest Common Ancestors (LCA) for a given
        `Doc`, where LCA[i, j] is the index of the lowest common ancestor among
        token i and j.

        RETURNS (np.array[ndim=2, dtype=numpy.int32]): LCA matrix with shape
            (n, n), where n = len(self).

        DOCS: https://spacy.io/api/doc#get_lca_matrix
        """
        return numpy.asarray(_get_lca_matrix(self, 0, len(self)))

    def copy(self):
        cdef Doc other = Doc(self.vocab)
        other._vector = copy.deepcopy(self._vector)
        other._vector_norm = copy.deepcopy(self._vector_norm)
        other.tensor = copy.deepcopy(self.tensor)
        other.cats = copy.deepcopy(self.cats)
        other.user_data = copy.deepcopy(self.user_data)
        other.spans = self.spans.copy()
        other.sentiment = self.sentiment
        other.has_unknown_spaces = self.has_unknown_spaces
        other.user_hooks = dict(self.user_hooks)
        other.user_token_hooks = dict(self.user_token_hooks)
        other.user_span_hooks = dict(self.user_span_hooks)
        other.length = self.length
        other.max_length = self.max_length
        other.spans = self.spans.copy(doc=other)
        buff_size = other.max_length + (PADDING*2)
        assert buff_size > 0
        tokens = <TokenC*>other.mem.alloc(buff_size, sizeof(TokenC))
        memcpy(tokens, self.c - PADDING, buff_size * sizeof(TokenC))
        other.c = &tokens[PADDING]
        return other

    def to_disk(self, path, *, exclude=tuple()):
        """Save the current state to a directory.

        path (str / Path): A path to a directory, which will be created if
            it doesn't exist. Paths may be either strings or Path-like objects.
        exclude (Iterable[str]): String names of serialization fields to exclude.

        DOCS: https://spacy.io/api/doc#to_disk
        """
        path = util.ensure_path(path)
        with path.open("wb") as file_:
            file_.write(self.to_bytes(exclude=exclude))

    def from_disk(self, path, *, exclude=tuple()):
        """Loads state from a directory. Modifies the object in place and
        returns it.

        path (str / Path): A path to a directory. Paths may be either
            strings or `Path`-like objects.
        exclude (list): String names of serialization fields to exclude.
        RETURNS (Doc): The modified `Doc` object.

        DOCS: https://spacy.io/api/doc#from_disk
        """
        path = util.ensure_path(path)
        with path.open("rb") as file_:
            bytes_data = file_.read()
        return self.from_bytes(bytes_data, exclude=exclude)

    def to_bytes(self, *, exclude=tuple()):
        """Serialize, i.e. export the document contents to a binary string.

        exclude (list): String names of serialization fields to exclude.
        RETURNS (bytes): A losslessly serialized copy of the `Doc`, including
            all annotations.

        DOCS: https://spacy.io/api/doc#to_bytes
        """
        return srsly.msgpack_dumps(self.to_dict(exclude=exclude))

    def from_bytes(self, bytes_data, *, exclude=tuple()):
        """Deserialize, i.e. import the document contents from a binary string.

        data (bytes): The string to load from.
        exclude (list): String names of serialization fields to exclude.
        RETURNS (Doc): Itself.

        DOCS: https://spacy.io/api/doc#from_bytes
        """
        return self.from_dict(srsly.msgpack_loads(bytes_data), exclude=exclude)

    def to_dict(self, *, exclude=tuple()):
        """Export the document contents to a dictionary for serialization.

        exclude (list): String names of serialization fields to exclude.
        RETURNS (bytes): A losslessly serialized copy of the `Doc`, including
            all annotations.

        DOCS: https://spacy.io/api/doc#to_bytes
        """
        array_head = Doc._get_array_attrs()
        strings = set()
        for token in self:
            strings.add(token.tag_)
            strings.add(token.lemma_)
            strings.add(str(token.morph))
            strings.add(token.dep_)
            strings.add(token.ent_type_)
            strings.add(token.ent_kb_id_)
            strings.add(token.ent_id_)
            strings.add(token.norm_)
        for group in self.spans.values():
            for span in group:
                strings.add(span.label_)
        # Msgpack doesn't distinguish between lists and tuples, which is
        # vexing for user data. As a best guess, we *know* that within
        # keys, we must have tuples. In values we just have to hope
        # users don't mind getting a list instead of a tuple.
        serializers = {
            "text": lambda: self.text,
            "array_head": lambda: array_head,
            "array_body": lambda: self.to_array(array_head),
            "sentiment": lambda: self.sentiment,
            "tensor": lambda: self.tensor,
            "cats": lambda: self.cats,
            "spans": lambda: self.spans.to_bytes(),
            "strings": lambda: list(strings),
            "has_unknown_spaces": lambda: self.has_unknown_spaces
        }
        if "user_data" not in exclude and self.user_data:
            user_data_keys, user_data_values = list(zip(*self.user_data.items()))
            if "user_data_keys" not in exclude:
                serializers["user_data_keys"] = lambda: srsly.msgpack_dumps(user_data_keys)
            if "user_data_values" not in exclude:
                serializers["user_data_values"] = lambda: srsly.msgpack_dumps(user_data_values)
        if "user_hooks" not in exclude and any((self.user_hooks, self.user_token_hooks, self.user_span_hooks)):
            warnings.warn(Warnings.W109)
        return util.to_dict(serializers, exclude)

    def from_dict(self, msg, *, exclude=tuple()):
        """Deserialize, i.e. import the document contents from a binary string.

        data (bytes): The string to load from.
        exclude (list): String names of serialization fields to exclude.
        RETURNS (Doc): Itself.

        DOCS: https://spacy.io/api/doc#from_dict
        """
        if self.length != 0:
            raise ValueError(Errors.E033.format(length=self.length))
        # Msgpack doesn't distinguish between lists and tuples, which is
        # vexing for user data. As a best guess, we *know* that within
        # keys, we must have tuples. In values we just have to hope
        # users don't mind getting a list instead of a tuple.
        if "user_data" not in exclude and "user_data_keys" in msg:
            user_data_keys = srsly.msgpack_loads(msg["user_data_keys"], use_list=False)
            user_data_values = srsly.msgpack_loads(msg["user_data_values"])
            for key, value in zip(user_data_keys, user_data_values):
                self.user_data[key] = value
        cdef int i, start, end, has_space
        if "sentiment" not in exclude and "sentiment" in msg:
            self.sentiment = msg["sentiment"]
        if "tensor" not in exclude and "tensor" in msg:
            self.tensor = msg["tensor"]
        if "cats" not in exclude and "cats" in msg:
            self.cats = msg["cats"]
        if "strings" not in exclude and "strings" in msg:
            for s in msg["strings"]:
                self.vocab.strings.add(s)
        if "has_unknown_spaces" not in exclude and "has_unknown_spaces" in msg:
            self.has_unknown_spaces = msg["has_unknown_spaces"]
        start = 0
        cdef const LexemeC* lex
        cdef str orth_
        text = msg["text"]
        attrs = msg["array_body"]
        for i in range(attrs.shape[0]):
            end = start + attrs[i, 0]
            has_space = attrs[i, 1]
            orth_ = text[start:end]
            lex = self.vocab.get(self.vocab.mem, orth_)
            self.push_back(lex, has_space)
            start = end + has_space
        self.from_array(msg["array_head"][2:], attrs[:, 2:])
        if "spans" in msg:
            self.spans.from_bytes(msg["spans"])
        else:
            self.spans.clear()
        return self

    def extend_tensor(self, tensor):
        """Concatenate a new tensor onto the doc.tensor object.

        The doc.tensor attribute holds dense feature vectors
        computed by the models in the pipeline. Let's say a
        document with 30 words has a tensor with 128 dimensions
        per word. doc.tensor.shape will be (30, 128). After
        calling doc.extend_tensor with an array of shape (30, 64),
        doc.tensor == (30, 192).
        """
        xp = get_array_module(self.tensor)
        if self.tensor.size == 0:
            self.tensor.resize(tensor.shape, refcheck=False)
            copy_array(self.tensor, tensor)
        else:
            self.tensor = xp.hstack((self.tensor, tensor))

    def retokenize(self):
        """Context manager to handle retokenization of the Doc.
        Modifications to the Doc's tokenization are stored, and then
        made all at once when the context manager exits. This is
        much more efficient, and less error-prone.

        All views of the Doc (Span and Token) created before the
        retokenization are invalidated, although they may accidentally
        continue to work.

        DOCS: https://spacy.io/api/doc#retokenize
        USAGE: https://spacy.io/usage/linguistic-features#retokenization
        """
        return Retokenizer(self)

    def _bulk_merge(self, spans, attributes):
        """Retokenize the document, such that the spans given as arguments
         are merged into single tokens. The spans need to be in document
         order, and no span intersection is allowed.

        spans (Span[]): Spans to merge, in document order, with all span
            intersections empty. Cannot be empty.
        attributes (Dictionary[]): Attributes to assign to the merged tokens. By default,
            must be the same length as spans, empty dictionaries are allowed.
            attributes are inherited from the syntactic root of the span.
        RETURNS (Token): The first newly merged token.
        """
        cdef str tag, lemma, ent_type
        attr_len = len(attributes)
        span_len = len(spans)
        if not attr_len == span_len:
            raise ValueError(Errors.E121.format(attr_len=attr_len, span_len=span_len))
        with self.retokenize() as retokenizer:
            for i, span in enumerate(spans):
                fix_attributes(self, attributes[i])
                remove_label_if_necessary(attributes[i])
                retokenizer.merge(span, attributes[i])

    def to_json(self, underscore=None):
        """Convert a Doc to JSON.

        underscore (list): Optional list of string names of custom doc._.
        attributes. Attribute values need to be JSON-serializable. Values will
        be added to an "_" key in the data, e.g. "_": {"foo": "bar"}.
        RETURNS (dict): The data in spaCy's JSON format.
        """
        data = {"text": self.text}
        if self.has_annotation("ENT_IOB"):
            data["ents"] = [{"start": ent.start_char, "end": ent.end_char,
                            "label": ent.label_} for ent in self.ents]
        if self.has_annotation("SENT_START"):
            sents = list(self.sents)
            data["sents"] = [{"start": sent.start_char, "end": sent.end_char}
                             for sent in sents]
        if self.cats:
            data["cats"] = self.cats
        data["tokens"] = []
        attrs = ["TAG", "MORPH", "POS", "LEMMA", "DEP"]
        include_annotation = {attr: self.has_annotation(attr) for attr in attrs}
        for token in self:
            token_data = {"id": token.i, "start": token.idx, "end": token.idx + len(token)}
            if include_annotation["TAG"]:
                token_data["tag"] = token.tag_
            if include_annotation["POS"]:
                token_data["pos"] = token.pos_
            if include_annotation["MORPH"]:
                token_data["morph"] = token.morph.to_json()
            if include_annotation["LEMMA"]:
                token_data["lemma"] = token.lemma_
            if include_annotation["DEP"]:
                token_data["dep"] = token.dep_
                token_data["head"] = token.head.i
            data["tokens"].append(token_data)
        if underscore:
            data["_"] = {}
            for attr in underscore:
                if not self.has_extension(attr):
                    raise ValueError(Errors.E106.format(attr=attr, opts=underscore))
                value = self._.get(attr)
                if not srsly.is_json_serializable(value):
                    raise ValueError(Errors.E107.format(attr=attr, value=repr(value)))
                data["_"][attr] = value
        return data

    def to_utf8_array(self, int nr_char=-1):
        """Encode word strings to utf8, and export to a fixed-width array
        of characters. Characters are placed into the array in the order:
            0, -1, 1, -2, etc
        For example, if the array is sliced array[:, :8], the array will
        contain the first 4 characters and last 4 characters of each word ---
        with the middle characters clipped out. The value 255 is used as a pad
        value.
        """
        byte_strings = [token.orth_.encode('utf8') for token in self]
        if nr_char == -1:
            nr_char = max(len(bs) for bs in byte_strings)
        cdef np.ndarray output = numpy.zeros((len(byte_strings), nr_char), dtype='uint8')
        output.fill(255)
        cdef int i, j, start_idx, end_idx
        cdef bytes byte_string
        cdef unsigned char utf8_char
        for i, byte_string in enumerate(byte_strings):
            j = 0
            start_idx = 0
            end_idx = len(byte_string) - 1
            while j < nr_char and start_idx <= end_idx:
                output[i, j] = <unsigned char>byte_string[start_idx]
                start_idx += 1
                j += 1
                if j < nr_char and start_idx <= end_idx:
                    output[i, j] = <unsigned char>byte_string[end_idx]
                    end_idx -= 1
                    j += 1
        return output

    @staticmethod
    def _get_array_attrs():
        attrs = [LENGTH, SPACY]
        attrs.extend(intify_attr(x) for x in DOCBIN_ALL_ATTRS)
        return tuple(attrs)


cdef int token_by_start(const TokenC* tokens, int length, int start_char) except -2:
    cdef int i = token_by_char(tokens, length, start_char)
    if i >= 0 and tokens[i].idx == start_char:
        return i
    else:
        return -1


cdef int token_by_end(const TokenC* tokens, int length, int end_char) except -2:
    # end_char is exclusive, so find the token at one char before
    cdef int i = token_by_char(tokens, length, end_char - 1)
    if i >= 0 and tokens[i].idx + tokens[i].lex.length == end_char:
        return i
    else:
        return -1


cdef int token_by_char(const TokenC* tokens, int length, int char_idx) except -2:
    cdef int start = 0, mid, end = length - 1
    while start <= end:
        mid = (start + end) / 2
        if char_idx < tokens[mid].idx:
            end = mid - 1
        elif char_idx >= tokens[mid].idx + tokens[mid].lex.length + tokens[mid].spacy:
            start = mid + 1
        else:
            return mid
    return -1

cdef int set_children_from_heads(TokenC* tokens, int start, int end) except -1:
    # note: end is exclusive
    cdef TokenC* head
    cdef TokenC* child
    cdef int i
    # Set number of left/right children to 0. We'll increment it in the loops.
    for i in range(start, end):
        tokens[i].l_kids = 0
        tokens[i].r_kids = 0
        tokens[i].l_edge = i
        tokens[i].r_edge = i
    cdef int loop_count = 0
    cdef bint heads_within_sents = False
    # Try up to 10 iterations of adjusting lr_kids and lr_edges in order to
    # handle non-projective dependency parses, stopping when all heads are
    # within their respective sentence boundaries. We have documented cases
    # that need at least 4 iterations, so this is to be on the safe side
    # without risking getting stuck in an infinite loop if something is
    # terribly malformed.
    while not heads_within_sents:
        heads_within_sents = _set_lr_kids_and_edges(tokens, start, end, loop_count)
        if loop_count > 10:
            util.logger.debug(Warnings.W026)
            break
        loop_count += 1
    # Set sentence starts
    for i in range(start, end):
        tokens[i].sent_start = -1
    for i in range(start, end):
        if tokens[i].head == 0 and not Token.missing_head(&tokens[i]):
            tokens[tokens[i].l_edge].sent_start = 1


cdef int _set_lr_kids_and_edges(TokenC* tokens, int start, int end, int loop_count) except -1:
    # May be called multiple times due to non-projectivity. See issues #3170
    # and #4688.
    # Set left edges
    cdef TokenC* head
    cdef TokenC* child
    cdef int i, j
    for i in range(start, end):
        child = &tokens[i]
        head = &tokens[i + child.head]
        if loop_count == 0 and child < head:
            head.l_kids += 1
        if child.l_edge < head.l_edge:
            head.l_edge = child.l_edge
        if child.r_edge > head.r_edge:
            head.r_edge = child.r_edge
    # Set right edges - same as above, but iterate in reverse
    for i in range(end-1, start-1, -1):
        child = &tokens[i]
        head = &tokens[i + child.head]
        if loop_count == 0 and child > head:
            head.r_kids += 1
        if child.r_edge > head.r_edge:
            head.r_edge = child.r_edge
        if child.l_edge < head.l_edge:
            head.l_edge = child.l_edge
    # Get sentence start positions according to current state
    sent_starts = set()
    for i in range(start, end):
        if tokens[i].head == 0:
            sent_starts.add(tokens[i].l_edge)
    cdef int curr_sent_start = 0
    cdef int curr_sent_end = 0
    # Check whether any heads are not within the current sentence
    for i in range(start, end):
        if (i > 0 and i in sent_starts) or i == end - 1:
            curr_sent_end = i
            for j in range(curr_sent_start, curr_sent_end):
                if tokens[j].head + j < curr_sent_start or tokens[j].head + j >= curr_sent_end + 1:
                    return False
            curr_sent_start = i
    return True


cdef int _get_tokens_lca(Token token_j, Token token_k):
    """Given two tokens, returns the index of the lowest common ancestor
    (LCA) among the two. If they have no common ancestor, -1 is returned.

    token_j (Token): a token.
    token_k (Token): another token.
    RETURNS (int): index of lowest common ancestor, or -1 if the tokens
        have no common ancestor.
    """
    if token_j == token_k:
        return token_j.i
    elif token_j.head == token_k:
        return token_k.i
    elif token_k.head == token_j:
        return token_j.i
    token_j_ancestors = set(token_j.ancestors)
    if token_k in token_j_ancestors:
        return token_k.i
    for token_k_ancestor in token_k.ancestors:
        if token_k_ancestor == token_j:
            return token_j.i
        if token_k_ancestor in token_j_ancestors:
            return token_k_ancestor.i
    return -1


cdef int [:,:] _get_lca_matrix(Doc doc, int start, int end):
    """Given a doc and a start and end position defining a set of contiguous
    tokens within it, returns a matrix of Lowest Common Ancestors (LCA), where
    LCA[i, j] is the index of the lowest common ancestor among token i and j.
    If the tokens have no common ancestor within the specified span,
    LCA[i, j] will be -1.

    doc (Doc): The index of the token, or the slice of the document
    start (int): First token to be included in the LCA matrix.
    end (int): Position of next to last token included in the LCA matrix.
    RETURNS (int [:, :]): memoryview of numpy.array[ndim=2, dtype=numpy.int32],
        with shape (n, n), where n = len(doc).
    """
    cdef int [:,:] lca_matrix
    cdef int j, k
    n_tokens= end - start
    lca_mat = numpy.empty((n_tokens, n_tokens), dtype=numpy.int32)
    lca_mat.fill(-1)
    lca_matrix = lca_mat
    for j in range(n_tokens):
        token_j = doc[start + j]
        # the common ancestor of token and itself is itself:
        lca_matrix[j, j] = j
        # we will only iterate through tokens in the same sentence
        sent = token_j.sent
        sent_start = sent.start
        j_idx_in_sent = start + j - sent_start
        n_missing_tokens_in_sent = len(sent) - j_idx_in_sent
        # make sure we do not go past `end`, in cases where `end` < sent.end
        max_range = min(j + n_missing_tokens_in_sent, end - start)
        for k in range(j + 1, max_range):
            lca = _get_tokens_lca(token_j, doc[start + k])
            # if lca is outside of span, we set it to -1
            if not start <= lca < end:
                lca_matrix[j, k] = -1
                lca_matrix[k, j] = -1
            else:
                lca_matrix[j, k] = lca - start
                lca_matrix[k, j] = lca - start
    return lca_matrix


def pickle_doc(doc):
    bytes_data = doc.to_bytes(exclude=["vocab", "user_data", "user_hooks"])
    hooks_and_data = (doc.user_data, doc.user_hooks, doc.user_span_hooks,
                      doc.user_token_hooks, doc._context)
    return (unpickle_doc, (doc.vocab, srsly.pickle_dumps(hooks_and_data), bytes_data))


def unpickle_doc(vocab, hooks_and_data, bytes_data):
    user_data, doc_hooks, span_hooks, token_hooks, _context = srsly.pickle_loads(hooks_and_data)

    doc = Doc(vocab, user_data=user_data).from_bytes(bytes_data, exclude=["user_data"])
    doc.user_hooks.update(doc_hooks)
    doc.user_span_hooks.update(span_hooks)
    doc.user_token_hooks.update(token_hooks)
    doc._context = _context
    return doc


copy_reg.pickle(Doc, pickle_doc, unpickle_doc)


def remove_label_if_necessary(attributes):
    # More deprecated attribute handling =/
    if "label" in attributes:
        attributes["ent_type"] = attributes.pop("label")


def fix_attributes(doc, attributes):
    if "label" in attributes and "ent_type" not in attributes:
        if isinstance(attributes["label"], int):
            attributes[ENT_TYPE] = attributes["label"]
        else:
            attributes[ENT_TYPE] = doc.vocab.strings[attributes["label"]]
    if "ent_type" in attributes:
        attributes[ENT_TYPE] = attributes["ent_type"]


def get_entity_info(ent_info):
    if isinstance(ent_info, Span):
        ent_type = ent_info.label
        ent_kb_id = ent_info.kb_id
        start = ent_info.start
        end = ent_info.end
    elif len(ent_info) == 3:
        ent_type, start, end = ent_info
        ent_kb_id = 0
    elif len(ent_info) == 4:
        ent_type, ent_kb_id, start, end = ent_info
    else:
        ent_id, ent_kb_id, ent_type, start, end = ent_info
    return ent_type, ent_kb_id, start, end<|MERGE_RESOLUTION|>--- conflicted
+++ resolved
@@ -262,18 +262,13 @@
             raise ValueError(Errors.E027)
         cdef const LexemeC* lexeme
         for word, has_space in zip(words, spaces):
-<<<<<<< HEAD
-            if isinstance(word, unicode):
-                lexeme = self.vocab.get(self.vocab.mem, word)
-=======
             if isinstance(word, str):
                 lexeme = self.vocab.get(self.mem, word)
->>>>>>> 47a29168
             elif isinstance(word, bytes):
                 raise ValueError(Errors.E028.format(value=word))
             else:
                 try:
-                    lexeme = self.vocab.get_by_orth(self.vocab.mem, word)
+                    lexeme = self.vocab.get_by_orth(self.mem, word)
                 except TypeError:
                     raise TypeError(Errors.E1022.format(wtype=type(word)))
             self.push_back(lexeme, has_space)
@@ -621,7 +616,7 @@
         """
         if "has_vector" in self.user_hooks:
             return self.user_hooks["has_vector"](self)
-        elif self.vocab.vectors.size:
+        elif self.vocab.vectors.data.size:
             return True
         elif self.tensor.size:
             return True
@@ -1234,7 +1229,6 @@
         other.tensor = copy.deepcopy(self.tensor)
         other.cats = copy.deepcopy(self.cats)
         other.user_data = copy.deepcopy(self.user_data)
-        other.spans = self.spans.copy()
         other.sentiment = self.sentiment
         other.has_unknown_spaces = self.has_unknown_spaces
         other.user_hooks = dict(self.user_hooks)
@@ -1390,7 +1384,7 @@
             end = start + attrs[i, 0]
             has_space = attrs[i, 1]
             orth_ = text[start:end]
-            lex = self.vocab.get(self.vocab.mem, orth_)
+            lex = self.vocab.get(self.mem, orth_)
             self.push_back(lex, has_space)
             start = end + has_space
         self.from_array(msg["array_head"][2:], attrs[:, 2:])
