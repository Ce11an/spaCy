--- conflicted
+++ resolved
@@ -30,12 +30,9 @@
     ([{"LOWER": {"REGEX": "^X", "NOT_IN": ["XXX", "XY"]}}], 0, 0),
     ([{"NORM": "a"}, {"POS": {"IN": ["NOUN"]}}], 0, 0),
     ([{"_": {"foo": {"NOT_IN": ["bar", "baz"]}, "a": 5, "b": {">": 10}}}], 0, 0),
-<<<<<<< HEAD
     ([{"orth": "foo"}], 0, 0),  # prev: xfail
-=======
     ([{"IS_SENT_START": True}], 0, 0),
     ([{"SENT_START": True}], 0, 0),
->>>>>>> e5323253
 ]
 
 
