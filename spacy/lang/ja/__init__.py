--- conflicted
+++ resolved
@@ -17,7 +17,9 @@
 
 
 # Hold the attributes we need with convenient names
-DetailedToken = namedtuple("DetailedToken", ["surface", "tag", "inf", "lemma", "reading", "sub_tokens"])
+DetailedToken = namedtuple(
+    "DetailedToken", ["surface", "tag", "inf", "lemma", "reading", "sub_tokens"]
+)
 
 
 def try_sudachi_import(split_mode="A"):
@@ -67,66 +69,16 @@
         if tag_bigram in TAG_BIGRAM_MAP:
             current_pos, next_pos = TAG_BIGRAM_MAP[tag_bigram]
             if current_pos is None:  # apply tag uni-gram mapping for current_pos
-                return TAG_MAP[tag][POS], next_pos  # only next_pos is identified by tag bi-gram mapping
+                return (
+                    TAG_MAP[tag][POS],
+                    next_pos,
+                )  # only next_pos is identified by tag bi-gram mapping
             else:
-<<<<<<< HEAD
                 return current_pos, next_pos
 
     # apply tag uni-gram mapping
     return TAG_MAP[tag][POS], None
 
-=======
-                return bipos
-
-    return TAG_MAP[pos[0]][POS], None
-
-
-# Use a mapping of paired punctuation to avoid splitting quoted sentences.
-pairpunct = {"「": "」", "『": "』", "【": "】"}
-
-
-def separate_sentences(doc):
-    """Given a doc, mark tokens that start sentences based on Unidic tags.
-    """
-
-    stack = []  # save paired punctuation
-
-    for i, token in enumerate(doc[:-2]):
-        # Set all tokens after the first to false by default. This is necessary
-        # for the doc code to be aware we've done sentencization, see
-        # `is_sentenced`.
-        token.sent_start = i == 0
-        if token.tag_:
-            if token.tag_ == "補助記号-括弧開":
-                ts = str(token)
-                if ts in pairpunct:
-                    stack.append(pairpunct[ts])
-                elif stack and ts == stack[-1]:
-                    stack.pop()
-
-            if token.tag_ == "補助記号-句点":
-                next_token = doc[i + 1]
-                if next_token.tag_ != token.tag_ and not stack:
-                    next_token.sent_start = True
-
-
-def get_dtokens(tokenizer, text):
-    tokens = tokenizer.tokenize(text)
-    words = []
-    for ti, token in enumerate(tokens):
-        tag = "-".join([xx for xx in token.part_of_speech()[:4] if xx != "*"])
-        inf = "-".join([xx for xx in token.part_of_speech()[4:] if xx != "*"])
-        dtoken = DetailedToken(token.surface(), (tag, inf), token.dictionary_form())
-        if ti > 0 and words[-1].pos[0] == "空白" and tag == "空白":
-            # don't add multiple space tokens in a row
-            continue
-        words.append(dtoken)
-
-    # remove empty tokens. These can be produced with characters like … that
-    # Sudachi normalizes internally.
-    words = [ww for ww in words if len(ww.surface) > 0]
-    return words
->>>>>>> cb65b368
 
 def get_dtokens_and_spaces(dtokens, text, gap_tag="空白"):
     # Compare the content of tokens and text, first
@@ -142,9 +94,8 @@
         return text_dtokens, text_spaces
     elif len([word for word in words if not word.isspace()]) == 0:
         assert text.isspace()
-        text_dtokens = [DetailedToken(text, gap_tag, '', text, None, None)]
+        text_dtokens = [DetailedToken(text, gap_tag, "", text, None, None)]
         text_spaces = [False]
-<<<<<<< HEAD
         return text_dtokens, text_spaces
 
     # align words and dtokens by referring text, and insert gap tokens for the space char spans
@@ -152,19 +103,6 @@
         # skip all space tokens
         if word.isspace():
             continue
-=======
-        return text_words, text_lemmas, text_tags, text_spaces
-    # normalize words to remove all whitespace tokens
-    norm_words, norm_dtokens = zip(
-        *[
-            (word, dtokens)
-            for word, dtokens in zip(words, dtokens)
-            if not word.isspace()
-        ]
-    )
-    # align words with text
-    for word, dtoken in zip(norm_words, norm_dtokens):
->>>>>>> cb65b368
         try:
             word_start = text[text_pos:].index(word)
         except ValueError:
@@ -172,15 +110,8 @@
 
         # space token
         if word_start > 0:
-<<<<<<< HEAD
-            w = text[text_pos:text_pos + word_start]
-            text_dtokens.append(DetailedToken(w, gap_tag, '', w, None, None))
-=======
             w = text[text_pos : text_pos + word_start]
-            text_words.append(w)
-            text_lemmas.append(w)
-            text_tags.append(gap_tag)
->>>>>>> cb65b368
+            text_dtokens.append(DetailedToken(w, gap_tag, "", w, None, None))
             text_spaces.append(False)
             text_pos += word_start
 
@@ -196,7 +127,7 @@
     # trailing space token
     if text_pos < len(text):
         w = text[text_pos:]
-        text_dtokens.append(DetailedToken(w, gap_tag, '', w, None, None))
+        text_dtokens.append(DetailedToken(w, gap_tag, "", w, None, None))
         text_spaces.append(False)
 
     return text_dtokens, text_spaces
@@ -215,7 +146,9 @@
         dtokens, spaces = get_dtokens_and_spaces(dtokens, text)
 
         # create Doc with tag bi-gram based part-of-speech identification rules
-        words, tags, inflections, lemmas, readings, sub_tokens_list = zip(*dtokens) if dtokens else [[]] * 6
+        words, tags, inflections, lemmas, readings, sub_tokens_list = (
+            zip(*dtokens) if dtokens else [[]] * 6
+        )
         sub_tokens_list = list(sub_tokens_list)
         doc = Doc(self.vocab, words=words, spaces=spaces)
         next_pos = None  # for bi-gram rules
@@ -227,13 +160,8 @@
             else:
                 token.pos, next_pos = resolve_pos(
                     token.orth_,
-<<<<<<< HEAD
                     dtoken.tag,
-                    tags[idx + 1] if idx + 1 < len(tags) else None
-=======
-                    unidic_tag,
-                    unidic_tags[idx + 1] if idx + 1 < len(unidic_tags) else None,
->>>>>>> cb65b368
+                    tags[idx + 1] if idx + 1 < len(tags) else None,
                 )
             # if there's no lemma info (it's an unk) just use the surface
             token.lemma_ = dtoken.lemma if dtoken.lemma else dtoken.surface
@@ -245,29 +173,40 @@
         return doc
 
     def _get_dtokens(self, sudachipy_tokens, need_sub_tokens=True):
-        sub_tokens_list = self._get_sub_tokens(sudachipy_tokens) if need_sub_tokens else None
+        sub_tokens_list = (
+            self._get_sub_tokens(sudachipy_tokens) if need_sub_tokens else None
+        )
         dtokens = [
             DetailedToken(
                 token.surface(),  # orth
-                '-'.join([xx for xx in token.part_of_speech()[:4] if xx != '*']),  # tag
-                ','.join([xx for xx in token.part_of_speech()[4:] if xx != '*']),  # inf
+                "-".join([xx for xx in token.part_of_speech()[:4] if xx != "*"]),  # tag
+                ",".join([xx for xx in token.part_of_speech()[4:] if xx != "*"]),  # inf
                 token.dictionary_form(),  # lemma
                 token.reading_form(),  # user_data['reading_forms']
-                sub_tokens_list[idx] if sub_tokens_list else None,  # user_data['sub_tokens']
-            ) for idx, token in enumerate(sudachipy_tokens) if len(token.surface()) > 0
+                sub_tokens_list[idx]
+                if sub_tokens_list
+                else None,  # user_data['sub_tokens']
+            )
+            for idx, token in enumerate(sudachipy_tokens)
+            if len(token.surface()) > 0
             # remove empty tokens which can be produced with characters like … that
         ]
         # Sudachi normalizes internally and outputs each space char as a token.
         # This is the preparation for get_dtokens_and_spaces() to merge the continuous space tokens
         return [
-            t for idx, t in enumerate(dtokens) if
-            idx == 0 or
-            not t.surface.isspace() or t.tag != '空白' or
-            not dtokens[idx - 1].surface.isspace() or dtokens[idx - 1].tag != '空白'
+            t
+            for idx, t in enumerate(dtokens)
+            if idx == 0
+            or not t.surface.isspace()
+            or t.tag != "空白"
+            or not dtokens[idx - 1].surface.isspace()
+            or dtokens[idx - 1].tag != "空白"
         ]
 
     def _get_sub_tokens(self, sudachipy_tokens):
-        if self.split_mode is None or self.split_mode == "A":  # do nothing for default split mode
+        if (
+            self.split_mode is None or self.split_mode == "A"
+        ):  # do nothing for default split mode
             return None
 
         sub_tokens_list = []  # list of (list of list of DetailedToken | None)
@@ -283,7 +222,12 @@
                     dtokens = self._get_dtokens(sub_a, False)
                     sub_tokens_list.append([dtokens, dtokens])
                 else:
-                    sub_tokens_list.append([self._get_dtokens(sub_a, False), self._get_dtokens(sub_b, False)])
+                    sub_tokens_list.append(
+                        [
+                            self._get_dtokens(sub_a, False),
+                            self._get_dtokens(sub_b, False),
+                        ]
+                    )
         return sub_tokens_list
 
     def _get_config(self):
