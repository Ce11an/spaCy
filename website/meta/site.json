{
    "title": "spaCy",
    "description": "spaCy is a free open-source library for Natural Language Processing in Python. It features NER, POS tagging, dependency parsing, word vectors and more.",
    "slogan": "Industrial-strength Natural Language Processing in Python",
    "siteUrl": "https://spacy.io",
    "domain": "spacy.io",
    "siteUrlNightly": "https://nightly.spacy.io",
    "domainNightly": "nightly.spacy.io",
    "nightlyBranches": ["nightly.spacy.io"],
    "email": "contact@explosion.ai",
    "company": "Explosion",
    "companyUrl": "https://explosion.ai",
    "repo": "explosion/spaCy",
    "modelsRepo": "explosion/spacy-models",
    "projectsRepo": "explosion/projects/tree/v3",
    "social": {
        "twitter": "spacy_io",
        "github": "explosion"
    },
    "theme": "#09a3d5",
    "newsletter": {
        "user": "spacy.us12",
        "id": "83b0498b1e7fa3c91ce68c3f1",
        "list": "89ad33e698"
    },
    "docSearch": {
        "apiKey": "371e26ed49d29a27bd36273dfdaf89af",
        "indexName": "spacy"
    },
    "binderUrl": "explosion/spacy-io-binder",
    "binderBranch": "live",
    "binderVersion": "3.0.0",
    "sections": [
        { "id": "usage", "title": "Usage Documentation", "theme": "blue" },
        { "id": "models", "title": "Models Documentation", "theme": "blue" },
        { "id": "api", "title": "API Documentation", "theme": "green" },
        { "id": "universe", "title": "Universe", "theme": "purple" }
    ],
    "navigation": [
        { "text": "Usage", "url": "/usage" },
        { "text": "Models", "url": "/models" },
        { "text": "API", "url": "/api" },
        { "text": "Universe", "url": "/universe" }
    ],
    "footer": [
        {
            "label": "spaCy",
            "items": [
                { "text": "Usage", "url": "/usage" },
                { "text": "Models", "url": "/models" },
                { "text": "API Reference", "url": "/api" },
                { "text": "Online Course", "url": "https://course.spacy.io" }
            ]
        },
        {
            "label": "Community",
            "items": [
                { "text": "Universe", "url": "/universe" },
<<<<<<< HEAD
=======
                {
                    "text": "GitHub Discussions",
                    "url": "https://github.com/explosion/spaCy/discussions"
                },
>>>>>>> 1d4b1dea
                { "text": "Issue Tracker", "url": "https://github.com/explosion/spaCy/issues" },
                {
                    "text": "Stack Overflow",
                    "url": "http://stackoverflow.com/questions/tagged/spacy"
                }
            ]
        },
        {
            "label": "Connect",
            "items": [
                { "text": "Twitter", "url": "https://twitter.com/spacy_io" },
                { "text": "GitHub", "url": "https://github.com/explosion/spaCy" },
                { "text": "YouTube", "url": "https://youtube.com/c/ExplosionAI" },
                { "text": "Blog", "url": "https://explosion.ai/blog" }
            ]
        }
    ]
}<|MERGE_RESOLUTION|>--- conflicted
+++ resolved
@@ -56,13 +56,10 @@
             "label": "Community",
             "items": [
                 { "text": "Universe", "url": "/universe" },
-<<<<<<< HEAD
-=======
                 {
                     "text": "GitHub Discussions",
                     "url": "https://github.com/explosion/spaCy/discussions"
                 },
->>>>>>> 1d4b1dea
                 { "text": "Issue Tracker", "url": "https://github.com/explosion/spaCy/issues" },
                 {
                     "text": "Stack Overflow",
