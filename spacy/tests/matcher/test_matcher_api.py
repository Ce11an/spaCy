--- conflicted
+++ resolved
@@ -536,14 +536,7 @@
 
 
 def test_matcher_no_zero_length(en_vocab):
-<<<<<<< HEAD
-    doc = Doc(en_vocab, words=["a", "b"])
-    doc[0].tag_ = "A"
-    doc[1].tag_ = "B"
-    doc.is_tagged = True
-=======
     doc = Doc(en_vocab, words=["a", "b"], tags=["A", "B"])
->>>>>>> 634ae609
     matcher = Matcher(en_vocab)
     matcher.add("TEST", [[{"TAG": "C", "OP": "?"}]])
     assert len(matcher(doc)) == 0