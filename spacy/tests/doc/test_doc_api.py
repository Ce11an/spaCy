import pytest
import numpy
from spacy.tokens import Doc, Span
from spacy.vocab import Vocab
from spacy.attrs import ENT_TYPE, ENT_IOB, SENT_START, HEAD, DEP

from ..util import get_doc


@pytest.mark.parametrize("text", [["one", "two", "three"]])
def test_doc_api_compare_by_string_position(en_vocab, text):
    doc = Doc(en_vocab, words=text)
    # Get the tokens in this order, so their ID ordering doesn't match the idx
    token3 = doc[-1]
    token2 = doc[-2]
    token1 = doc[-1]
    token1, token2, token3 = doc
    assert token1 < token2 < token3
    assert not token1 > token2
    assert token2 > token1
    assert token2 <= token3
    assert token3 >= token1


def test_doc_api_getitem(en_tokenizer):
    text = "Give it back! He pleaded."
    tokens = en_tokenizer(text)
    assert tokens[0].text == "Give"
    assert tokens[-1].text == "."
    with pytest.raises(IndexError):
        tokens[len(tokens)]

    def to_str(span):
        return "/".join(token.text for token in span)

    span = tokens[1:1]
    assert not to_str(span)
    span = tokens[1:4]
    assert to_str(span) == "it/back/!"
    span = tokens[1:4:1]
    assert to_str(span) == "it/back/!"
    with pytest.raises(ValueError):
        tokens[1:4:2]
    with pytest.raises(ValueError):
        tokens[1:4:-1]

    span = tokens[-3:6]
    assert to_str(span) == "He/pleaded"
    span = tokens[4:-1]
    assert to_str(span) == "He/pleaded"
    span = tokens[-5:-3]
    assert to_str(span) == "back/!"
    span = tokens[5:4]
    assert span.start == span.end == 5 and not to_str(span)
    span = tokens[4:-3]
    assert span.start == span.end == 4 and not to_str(span)

    span = tokens[:]
    assert to_str(span) == "Give/it/back/!/He/pleaded/."
    span = tokens[4:]
    assert to_str(span) == "He/pleaded/."
    span = tokens[:4]
    assert to_str(span) == "Give/it/back/!"
    span = tokens[:-3]
    assert to_str(span) == "Give/it/back/!"
    span = tokens[-3:]
    assert to_str(span) == "He/pleaded/."

    span = tokens[4:50]
    assert to_str(span) == "He/pleaded/."
    span = tokens[-50:4]
    assert to_str(span) == "Give/it/back/!"
    span = tokens[-50:-40]
    assert span.start == span.end == 0 and not to_str(span)
    span = tokens[40:50]
    assert span.start == span.end == 7 and not to_str(span)

    span = tokens[1:4]
    assert span[0].orth_ == "it"
    subspan = span[:]
    assert to_str(subspan) == "it/back/!"
    subspan = span[:2]
    assert to_str(subspan) == "it/back"
    subspan = span[1:]
    assert to_str(subspan) == "back/!"
    subspan = span[:-1]
    assert to_str(subspan) == "it/back"
    subspan = span[-2:]
    assert to_str(subspan) == "back/!"
    subspan = span[1:2]
    assert to_str(subspan) == "back"
    subspan = span[-2:-1]
    assert to_str(subspan) == "back"
    subspan = span[-50:50]
    assert to_str(subspan) == "it/back/!"
    subspan = span[50:-50]
    assert subspan.start == subspan.end == 4 and not to_str(subspan)


@pytest.mark.parametrize(
    "text", ["Give it back! He pleaded.", " Give it back! He pleaded. "]
)
def test_doc_api_serialize(en_tokenizer, text):
    tokens = en_tokenizer(text)
    new_tokens = Doc(tokens.vocab).from_bytes(tokens.to_bytes())
    assert tokens.text == new_tokens.text
    assert [t.text for t in tokens] == [t.text for t in new_tokens]
    assert [t.orth for t in tokens] == [t.orth for t in new_tokens]

    new_tokens = Doc(tokens.vocab).from_bytes(
        tokens.to_bytes(exclude=["tensor"]), exclude=["tensor"]
    )
    assert tokens.text == new_tokens.text
    assert [t.text for t in tokens] == [t.text for t in new_tokens]
    assert [t.orth for t in tokens] == [t.orth for t in new_tokens]

    new_tokens = Doc(tokens.vocab).from_bytes(
        tokens.to_bytes(exclude=["sentiment"]), exclude=["sentiment"]
    )
    assert tokens.text == new_tokens.text
    assert [t.text for t in tokens] == [t.text for t in new_tokens]
    assert [t.orth for t in tokens] == [t.orth for t in new_tokens]


def test_doc_api_set_ents(en_tokenizer):
    text = "I use goggle chrone to surf the web"
    tokens = en_tokenizer(text)
    assert len(tokens.ents) == 0
    tokens.ents = [(tokens.vocab.strings["PRODUCT"], 2, 4)]
    assert len(list(tokens.ents)) == 1
    assert [t.ent_iob for t in tokens] == [0, 0, 3, 1, 0, 0, 0, 0]
    assert tokens.ents[0].label_ == "PRODUCT"
    assert tokens.ents[0].start == 2
    assert tokens.ents[0].end == 4


def test_doc_api_sents_empty_string(en_tokenizer):
    doc = en_tokenizer("")
    doc.is_parsed = True
    sents = list(doc.sents)
    assert len(sents) == 0


def test_doc_api_runtime_error(en_tokenizer):
    # Example that caused run-time error while parsing Reddit
    # fmt: off
    text = "67% of black households are single parent \n\n72% of all black babies born out of wedlock \n\n50% of all black kids don\u2019t finish high school"
    deps = ["nummod", "nsubj", "prep", "amod", "pobj", "ROOT", "amod", "attr", "", "nummod", "appos", "prep", "det",
            "amod", "pobj", "acl", "prep", "prep", "pobj",
            "", "nummod", "nsubj", "prep", "det", "amod", "pobj", "aux", "neg", "ccomp", "amod", "dobj"]
    # fmt: on
    tokens = en_tokenizer(text)
    doc = get_doc(tokens.vocab, words=[t.text for t in tokens], deps=deps)
    nps = []
    for np in doc.noun_chunks:
        while len(np) > 1 and np[0].dep_ not in ("advmod", "amod", "compound"):
            np = np[1:]
        if len(np) > 1:
            nps.append(np)
    with doc.retokenize() as retokenizer:
        for np in nps:
            attrs = {
                "tag": np.root.tag_,
                "lemma": np.text,
                "ent_type": np.root.ent_type_,
            }
            retokenizer.merge(np, attrs=attrs)


def test_doc_api_right_edge(en_tokenizer):
    """Test for bug occurring from Unshift action, causing incorrect right edge"""
    # fmt: off
    text = "I have proposed to myself, for the sake of such as live under the government of the Romans, to translate those books into the Greek tongue."
    heads = [2, 1, 0, -1, -1, -3, 15, 1, -2, -1, 1, -3, -1, -1, 1, -2, -1, 1,
             -2, -7, 1, -19, 1, -2, -3, 2, 1, -3, -26]
    # fmt: on

    tokens = en_tokenizer(text)
    doc = get_doc(tokens.vocab, words=[t.text for t in tokens], heads=heads)
    assert doc[6].text == "for"
    subtree = [w.text for w in doc[6].subtree]
    assert subtree == [
        "for",
        "the",
        "sake",
        "of",
        "such",
        "as",
        "live",
        "under",
        "the",
        "government",
        "of",
        "the",
        "Romans",
        ",",
    ]
    assert doc[6].right_edge.text == ","


def test_doc_api_has_vector():
    vocab = Vocab()
    vocab.reset_vectors(width=2)
    vocab.set_vector("kitten", vector=numpy.asarray([0.0, 2.0], dtype="f"))
    doc = Doc(vocab, words=["kitten"])
    assert doc.has_vector


def test_doc_api_similarity_match():
    doc = Doc(Vocab(), words=["a"])
    assert doc.similarity(doc[0]) == 1.0
    assert doc.similarity(doc.vocab["a"]) == 1.0
    doc2 = Doc(doc.vocab, words=["a", "b", "c"])
    with pytest.warns(UserWarning):
        assert doc.similarity(doc2[:1]) == 1.0
        assert doc.similarity(doc2) == 0.0


@pytest.mark.parametrize(
    "sentence,heads,lca_matrix",
    [
        (
            "the lazy dog slept",
            [2, 1, 1, 0],
            numpy.array([[0, 2, 2, 3], [2, 1, 2, 3], [2, 2, 2, 3], [3, 3, 3, 3]]),
        ),
        (
            "The lazy dog slept. The quick fox jumped",
            [2, 1, 1, 0, -1, 2, 1, 1, 0],
            numpy.array(
                [
                    [0, 2, 2, 3, 3, -1, -1, -1, -1],
                    [2, 1, 2, 3, 3, -1, -1, -1, -1],
                    [2, 2, 2, 3, 3, -1, -1, -1, -1],
                    [3, 3, 3, 3, 3, -1, -1, -1, -1],
                    [3, 3, 3, 3, 4, -1, -1, -1, -1],
                    [-1, -1, -1, -1, -1, 5, 7, 7, 8],
                    [-1, -1, -1, -1, -1, 7, 6, 7, 8],
                    [-1, -1, -1, -1, -1, 7, 7, 7, 8],
                    [-1, -1, -1, -1, -1, 8, 8, 8, 8],
                ]
            ),
        ),
    ],
)
def test_lowest_common_ancestor(en_tokenizer, sentence, heads, lca_matrix):
    tokens = en_tokenizer(sentence)
    doc = get_doc(tokens.vocab, [t.text for t in tokens], heads=heads)
    lca = doc.get_lca_matrix()
    assert (lca == lca_matrix).all()
    assert lca[1, 1] == 1
    assert lca[0, 1] == 2
    assert lca[1, 2] == 2


def test_doc_is_nered(en_vocab):
    words = ["I", "live", "in", "New", "York"]
    doc = Doc(en_vocab, words=words)
    assert not doc.is_nered
    doc.ents = [Span(doc, 3, 5, label="GPE")]
    assert doc.is_nered
    # Test creating doc from array with unknown values
    arr = numpy.array([[0, 0], [0, 0], [0, 0], [384, 3], [384, 1]], dtype="uint64")
    doc = Doc(en_vocab, words=words).from_array([ENT_TYPE, ENT_IOB], arr)
    assert doc.is_nered
    # Test serialization
    new_doc = Doc(en_vocab).from_bytes(doc.to_bytes())
    assert new_doc.is_nered


def test_doc_from_array_sent_starts(en_vocab):
    words = ["I", "live", "in", "New", "York", ".", "I", "like", "cats", "."]
    heads = [0, 0, 0, 0, 0, 0, 6, 6, 6, 6]
<<<<<<< HEAD
    deps = [
        "ROOT",
        "dep",
        "dep",
        "dep",
        "dep",
        "dep",
        "ROOT",
        "dep",
        "dep",
        "dep",
        "dep",
    ]
=======
    # fmt: off
    deps = ["ROOT", "dep", "dep", "dep", "dep", "dep", "ROOT", "dep", "dep", "dep", "dep"]
    # fmt: on
>>>>>>> e5323253
    doc = Doc(en_vocab, words=words)
    for i, (dep, head) in enumerate(zip(deps, heads)):
        doc[i].dep_ = dep
        doc[i].head = doc[head]
        if head == i:
            doc[i].is_sent_start = True
    doc.is_parsed

    attrs = [SENT_START, HEAD]
    arr = doc.to_array(attrs)
    new_doc = Doc(en_vocab, words=words)
    with pytest.raises(ValueError):
        new_doc.from_array(attrs, arr)

    attrs = [SENT_START, DEP]
    arr = doc.to_array(attrs)
    new_doc = Doc(en_vocab, words=words)
    new_doc.from_array(attrs, arr)
    assert [t.is_sent_start for t in doc] == [t.is_sent_start for t in new_doc]
    assert not new_doc.is_parsed

    attrs = [HEAD, DEP]
    arr = doc.to_array(attrs)
    new_doc = Doc(en_vocab, words=words)
    new_doc.from_array(attrs, arr)
    assert [t.is_sent_start for t in doc] == [t.is_sent_start for t in new_doc]
    assert new_doc.is_parsed


def test_doc_lang(en_vocab):
    doc = Doc(en_vocab, words=["Hello", "world"])
    assert doc.lang_ == "en"
    assert doc.lang == en_vocab.strings["en"]<|MERGE_RESOLUTION|>--- conflicted
+++ resolved
@@ -271,25 +271,9 @@
 def test_doc_from_array_sent_starts(en_vocab):
     words = ["I", "live", "in", "New", "York", ".", "I", "like", "cats", "."]
     heads = [0, 0, 0, 0, 0, 0, 6, 6, 6, 6]
-<<<<<<< HEAD
-    deps = [
-        "ROOT",
-        "dep",
-        "dep",
-        "dep",
-        "dep",
-        "dep",
-        "ROOT",
-        "dep",
-        "dep",
-        "dep",
-        "dep",
-    ]
-=======
     # fmt: off
     deps = ["ROOT", "dep", "dep", "dep", "dep", "dep", "ROOT", "dep", "dep", "dep", "dep"]
     # fmt: on
->>>>>>> e5323253
     doc = Doc(en_vocab, words=words)
     for i, (dep, head) in enumerate(zip(deps, heads)):
         doc[i].dep_ = dep
