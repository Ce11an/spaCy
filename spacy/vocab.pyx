--- conflicted
+++ resolved
@@ -60,13 +60,8 @@
             vice versa.
         lookups (Lookups): Container for large lookup tables and dictionaries.
         oov_prob (float): Default OOV probability.
-<<<<<<< HEAD
         vectors_name (str): Optional name to identify the vectors table.
-        get_noun_chunks (Optional[Callable[[Union[Doc, Span], Iterator[Span]]]]):
-=======
-        vectors_name (unicode): Optional name to identify the vectors table.
         get_noun_chunks (Optional[Callable[[Union[Doc, Span], Iterator[Tuple[int, int, int]]]]]):
->>>>>>> fa70837f
             A function that yields base noun phrases used for Doc.noun_chunks.
         """
         lex_attr_getters = lex_attr_getters if lex_attr_getters is not None else {}
@@ -474,13 +469,8 @@
         """Loads state from a directory. Modifies the object in place and
         returns it.
 
-<<<<<<< HEAD
         path (str or Path): A path to a directory.
-        exclude (list): String names of serialization fields to exclude.
-=======
-        path (unicode or Path): A path to a directory.
         exclude (Iterable[str]): String names of serialization fields to exclude.
->>>>>>> fa70837f
         RETURNS (Vocab): The modified `Vocab` object.
 
         DOCS: https://spacy.io/api/vocab#to_disk
