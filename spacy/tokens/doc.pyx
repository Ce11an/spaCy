--- conflicted
+++ resolved
@@ -267,14 +267,10 @@
             elif isinstance(word, bytes):
                 raise ValueError(Errors.E028.format(value=word))
             else:
-<<<<<<< HEAD
-                lexeme = self.vocab.get_by_orth(self.vocab.mem, word)
-=======
                 try:
-                    lexeme = self.vocab.get_by_orth(self.mem, word)
+                    lexeme = self.vocab.get_by_orth(self.vocab.mem, word)
                 except TypeError:
                     raise TypeError(Errors.E1022.format(wtype=type(word)))
->>>>>>> 006df1ae
             self.push_back(lexeme, has_space)
 
         if heads is not None:
