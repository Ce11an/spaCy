--- conflicted
+++ resolved
@@ -928,9 +928,6 @@
     E1034 = ("Node index {i} out of bounds ({length})")
     E1035 = ("Token index {i} out of bounds ({length})")
     E1036 = ("Cannot index into NoneNode")
-<<<<<<< HEAD
-    E1037 = ("Illegal transition from {old_state} to {new_state}.")
-=======
     E1037 = ("Invalid attribute value '{attr}'.")
     E1038 = ("Invalid JSON input: {message}")
     E1039 = ("The {obj} start or end annotations (start: {start}, end: {end}) "
@@ -942,7 +939,7 @@
              "`{arg2}`={arg2_values} but these arguments are conflicting.")
     E1043 = ("Expected None or a value in range [{range_start}, {range_end}] for entity linker threshold, but got "
              "{value}.")
->>>>>>> 1caa2d1d
+    E1044 = ("Illegal transition from {old_state} to {new_state}.")
 
 
 # Deprecated model shortcuts, only used in errors and warnings
