--- conflicted
+++ resolved
@@ -91,8 +91,5 @@
 
     LANG
     ENT_KB_ID = symbols.ENT_KB_ID
-<<<<<<< HEAD
     MORPH
-=======
-    ENT_ID = symbols.ENT_ID
->>>>>>> c7e4fe9c
+    ENT_ID = symbols.ENT_ID