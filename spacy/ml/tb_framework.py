--- conflicted
+++ resolved
@@ -1,21 +1,16 @@
-<<<<<<< HEAD
 from typing import List, Tuple, Any, Optional
 from thinc.api import Ops, Model, normal_init, chain, list2array, Linear
 from thinc.types import Floats1d, Floats2d, Floats3d, Ints2d, Floats4d
 import numpy
 from ..tokens.doc import Doc
+from ..util import registry
 
 
 TransitionSystem = Any  # TODO
 State = Any  # TODO
-=======
-from thinc.api import Model, noop
-from .parser_model import ParserStepModel
-from ..util import registry
->>>>>>> 006df1ae
-
-
-@registry.layers("spacy.TransitionModel.v1")
+
+
+@registry.layers("spacy.TransitionModel.v2")
 def TransitionModel(
     *,
     tok2vec: Model[List[Doc], List[Floats2d]],
@@ -35,12 +30,6 @@
     return Model(
         name="parser_model",
         forward=forward,
-<<<<<<< HEAD
-=======
-        dims={"nI": tok2vec.maybe_get_dim("nI")},
-        layers=[tok2vec, lower, upper],
-        refs={"tok2vec": tok2vec, "lower": lower, "upper": upper},
->>>>>>> 006df1ae
         init=init,
         layers=[tok2vec_projected],
         refs={"tok2vec": tok2vec_projected},
