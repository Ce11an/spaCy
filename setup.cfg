--- conflicted
+++ resolved
@@ -71,7 +71,6 @@
 ray =
     spacy_ray>=0.1.0,<1.0.0
 cuda =
-<<<<<<< HEAD
     cupy>=5.0.0b4,<9.0.0
 cuda80 =
     cupy-cuda80>=5.0.0b4,<9.0.0
@@ -89,27 +88,8 @@
     cupy-cuda102>=5.0.0b4,<9.0.0
 cuda110 =
     cupy-cuda110>=5.0.0b4,<9.0.0
-=======
-    cupy>=5.0.0b4
-cuda80 =
-    cupy-cuda80>=5.0.0b4
-cuda90 =
-    cupy-cuda90>=5.0.0b4
-cuda91 =
-    cupy-cuda91>=5.0.0b4
-cuda92 =
-    cupy-cuda92>=5.0.0b4
-cuda100 =
-    cupy-cuda100>=5.0.0b4
-cuda101 =
-    cupy-cuda101>=5.0.0b4
-cuda102 =
-    cupy-cuda102>=5.0.0b4
-cuda110 =
-    cupy-cuda110>=5.0.0b4
 cuda111 =
-    cupy-cuda111>=5.0.0b4
->>>>>>> 1d4b1dea
+    cupy-cuda111>=5.0.0b4,<9.0.0
 # Language tokenizers with external dependencies
 ja =
     sudachipy>=0.4.9
